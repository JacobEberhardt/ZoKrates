#![feature(box_patterns, box_syntax)]

pub enum Inputs<T> {
    Raw(Vec<T>),
    Abi(CheckedValues<T>),
}

impl<T: From<usize>> Encode<T> for Inputs<T> {
    fn encode(self) -> Vec<T> {
        match self {
            Inputs::Raw(v) => v,
            Inputs::Abi(v) => v.encode(),
        }
    }
}

use std::collections::BTreeMap;
use std::convert::TryFrom;
use std::fmt;
use zokrates_core::typed_absy::types::{ConcreteType, UBitwidth};

use zokrates_field::Field;

type Map<K, V> = BTreeMap<K, V>;

#[derive(Debug, PartialEq)]
pub enum Error {
    Json(String),
    Conversion(String),
    Type(String),
}

impl fmt::Display for Error {
    fn fmt(&self, f: &mut fmt::Formatter) -> fmt::Result {
        match self {
            Error::Json(e) => write!(f, "Invalid JSON: {}", e),
            Error::Conversion(e) => write!(f, "Invalid ZoKrates values: {}", e),
            Error::Type(e) => write!(f, "Type error: {}", e),
        }
    }
}

#[derive(PartialEq, Debug)]
enum Value<T> {
    U8(u8),
    U16(u16),
    U32(u32),
    U64(u64),
    Field(T),
    Boolean(bool),
    Array(Vec<Value<T>>),
    Struct(Map<String, Value<T>>),
}

#[derive(PartialEq, Debug)]
enum CheckedValue<T> {
    U8(u8),
    U16(u16),
    U32(u32),
    U64(u64),
    Field(T),
    Boolean(bool),
    Array(Vec<CheckedValue<T>>),
    Struct(Vec<(String, CheckedValue<T>)>),
}

#[derive(PartialEq, Debug)]
pub struct CheckedValues<T>(Vec<CheckedValue<T>>);

impl<T: Field> fmt::Display for Value<T> {
    fn fmt(&self, f: &mut fmt::Formatter) -> fmt::Result {
        match self {
            Value::Field(v) => write!(f, "{}", v),
            Value::U8(v) => write!(f, "{:#04x}", v),
            Value::U16(v) => write!(f, "{:#06x}", v),
            Value::U32(v) => write!(f, "{:#010x}", v),
            Value::U64(v) => write!(f, "{:#018x}", v),
            Value::Boolean(v) => write!(f, "{}", v),
            Value::Array(v) => write!(
                f,
                "[{}]",
                v.iter()
                    .map(|v| format!("{}", v))
                    .collect::<Vec<_>>()
                    .join(", ")
            ),
            Value::Struct(v) => write!(
                f,
                "{{{}}}",
                v.iter()
                    .map(|(k, v)| format!("{}: {}", k, v))
                    .collect::<Vec<_>>()
                    .join(", ")
            ),
        }
    }
}

impl<T: Field> Value<T> {
    fn check(self, ty: ConcreteType) -> Result<CheckedValue<T>, String> {
        match (self, ty) {
            (Value::Field(f), ConcreteType::FieldElement) => Ok(CheckedValue::Field(f)),
            (Value::U8(f), ConcreteType::Uint(UBitwidth::B8)) => Ok(CheckedValue::U8(f)),
            (Value::U16(f), ConcreteType::Uint(UBitwidth::B16)) => Ok(CheckedValue::U16(f)),
            (Value::U32(f), ConcreteType::Uint(UBitwidth::B32)) => Ok(CheckedValue::U32(f)),
            (Value::U64(f), ConcreteType::Uint(UBitwidth::B64)) => Ok(CheckedValue::U64(f)),
            (Value::Boolean(b), ConcreteType::Boolean) => Ok(CheckedValue::Boolean(b)),
            (Value::Array(a), ConcreteType::Array(array_type)) => {
                let size = array_type.size;

                if a.len() != size as usize {
                    Err(format!(
                        "Expected array of size {}, found array of size {}",
                        size,
                        a.len()
                    ))
                } else {
                    let a = a
                        .into_iter()
                        .map(|val| val.check(*array_type.ty.clone()))
                        .collect::<Result<Vec<_>, _>>()?;
                    Ok(CheckedValue::Array(a))
                }
            }
            (Value::Struct(mut s), ConcreteType::Struct(struc)) => {
                if s.len() != struc.members_count() {
                    Err(format!(
                        "Expected {} member(s), found {}",
                        struc.members_count(),
                        s.len()
                    ))
                } else {
                    let s = struc
                        .members
                        .into_iter()
                        .map(|member| {
                            s.remove(&member.id)
                                .ok_or_else(|| format!("Member with id `{}` not found", member.id))
                                .map(|v| v.check(*member.ty.clone()).map(|v| (member.id, v)))
                        })
                        .collect::<Result<Vec<_>, _>>()?
                        .into_iter()
                        .collect::<Result<_, _>>()?;
                    Ok(CheckedValue::Struct(s))
                }
            }
            (v, t) => Err(format!("Value `{}` doesn't match expected type `{}`", v, t)),
        }
    }
}

pub trait Encode<T> {
    fn encode(self) -> Vec<T>;
}

pub trait Decode<T> {
    type Expected;

    fn decode(raw: Vec<T>, expected: Self::Expected) -> Self;
}

impl<T: From<usize>> Encode<T> for CheckedValue<T> {
    fn encode(self) -> Vec<T> {
        match self {
            CheckedValue::Field(t) => vec![t],
            CheckedValue::U8(t) => vec![T::from(t as usize)],
            CheckedValue::U16(t) => vec![T::from(t as usize)],
            CheckedValue::U32(t) => vec![T::from(t as usize)],
            CheckedValue::U64(t) => vec![T::from(t as usize)],
            CheckedValue::Boolean(b) => vec![if b { 1.into() } else { 0.into() }],
            CheckedValue::Array(a) => a.into_iter().flat_map(|v| v.encode()).collect(),
            CheckedValue::Struct(s) => s.into_iter().flat_map(|(_, v)| v.encode()).collect(),
        }
    }
}

impl<T: Field> Decode<T> for CheckedValues<T> {
    type Expected = Vec<ConcreteType>;

    fn decode(raw: Vec<T>, expected: Self::Expected) -> Self {
        CheckedValues(
            expected
                .into_iter()
                .scan(0, |state, e| {
                    let new_state = *state + e.get_primitive_count();
                    let res = CheckedValue::decode(raw[*state..new_state].to_vec(), e);
                    *state = new_state;
                    Some(res)
                })
                .collect(),
        )
    }
}

impl<T: Field> Decode<T> for CheckedValue<T> {
    type Expected = ConcreteType;

    fn decode(raw: Vec<T>, expected: Self::Expected) -> Self {
        let mut raw = raw;

        match expected {
            ConcreteType::Int => unreachable!(),
            ConcreteType::FieldElement => CheckedValue::Field(raw.pop().unwrap()),
<<<<<<< HEAD
            ConcreteType::Uint(UBitwidth::B8) => CheckedValue::U8(
                u8::from_str_radix(&raw.pop().unwrap().to_dec_string(), 10).unwrap(),
            ),
            ConcreteType::Uint(UBitwidth::B16) => CheckedValue::U16(
                u16::from_str_radix(&raw.pop().unwrap().to_dec_string(), 10).unwrap(),
            ),
            ConcreteType::Uint(UBitwidth::B32) => CheckedValue::U32(
                u32::from_str_radix(&raw.pop().unwrap().to_dec_string(), 10).unwrap(),
            ),
            ConcreteType::Uint(UBitwidth::B64) => CheckedValue::U64(
                u64::from_str_radix(&raw.pop().unwrap().to_dec_string(), 10).unwrap(),
            ),
=======
            ConcreteType::Uint(UBitwidth::B8) => {
                CheckedValue::U8(raw.pop().unwrap().to_dec_string().parse().unwrap())
            }
            ConcreteType::Uint(UBitwidth::B16) => {
                CheckedValue::U16(raw.pop().unwrap().to_dec_string().parse().unwrap())
            }
            ConcreteType::Uint(UBitwidth::B32) => {
                CheckedValue::U32(raw.pop().unwrap().to_dec_string().parse().unwrap())
            }
>>>>>>> 68b9f640
            ConcreteType::Boolean => {
                let v = raw.pop().unwrap();
                CheckedValue::Boolean(if v == 0.into() {
                    false
                } else if v == 1.into() {
                    true
                } else {
                    unreachable!()
                })
            }
            ConcreteType::Array(array_type) => CheckedValue::Array(
                raw.chunks(array_type.ty.get_primitive_count())
                    .map(|c| CheckedValue::decode(c.to_vec(), *array_type.ty.clone()))
                    .collect(),
            ),
            ConcreteType::Struct(members) => CheckedValue::Struct(
                members
                    .into_iter()
                    .scan(0, |state, member| {
                        let new_state = *state + member.ty.get_primitive_count();
                        let res = CheckedValue::decode(raw[*state..new_state].to_vec(), *member.ty);
                        *state = new_state;
                        Some((member.id, res))
                    })
                    .collect(),
            ),
        }
    }
}

impl<T: From<usize>> Encode<T> for CheckedValues<T> {
    fn encode(self) -> Vec<T> {
        self.0.into_iter().flat_map(|v| v.encode()).collect()
    }
}

#[derive(PartialEq, Debug)]
struct Values<T>(Vec<Value<T>>);

impl<T: Field> TryFrom<serde_json::Value> for Values<T> {
    type Error = String;

    fn try_from(v: serde_json::Value) -> Result<Values<T>, Self::Error> {
        match v {
            serde_json::Value::Array(a) => a
                .into_iter()
                .map(Value::try_from)
                .collect::<Result<_, _>>()
                .map(Values),
            v => Err(format!("Expected an array of values, found `{}`", v)),
        }
    }
}

impl<T: Field> TryFrom<serde_json::Value> for Value<T> {
    type Error = String;
    fn try_from(v: serde_json::Value) -> Result<Value<T>, Self::Error> {
        match v {
            serde_json::Value::String(s) => {
                T::try_from_dec_str(&s)
                    .map(Value::Field)
                    .or_else(|_| match s.len() {
                        4 => u8::from_str_radix(&s[2..], 16)
                            .map(Value::U8)
                            .map_err(|_| format!("Expected u8 value, found {}", s)),
                        6 => u16::from_str_radix(&s[2..], 16)
                            .map(Value::U16)
                            .map_err(|_| format!("Expected u16 value, found {}", s)),
                        10 => u32::from_str_radix(&s[2..], 16)
                            .map(Value::U32)
                            .map_err(|_| format!("Expected u32 value, found {}", s)),
                        18 => u64::from_str_radix(&s[2..], 16)
                            .map(Value::U64)
                            .map_err(|_| format!("Expected u64 value, found {}", s)),
                        _ => Err(format!("Cannot parse {} to any type", s)),
                    })
            }
            serde_json::Value::Bool(b) => Ok(Value::Boolean(b)),
            serde_json::Value::Number(n) => Err(format!(
                "Value `{}` isn't allowed, did you mean `\"{}\"`?",
                n, n
            )),
            serde_json::Value::Array(a) => a
                .into_iter()
                .map(Value::try_from)
                .collect::<Result<_, _>>()
                .map(Value::Array),
            serde_json::Value::Object(o) => o
                .into_iter()
                .map(|(k, v)| Value::try_from(v).map(|v| (k, v)))
                .collect::<Result<Map<_, _>, _>>()
                .map(Value::Struct),
            v => Err(format!("Value `{}` isn't allowed", v)),
        }
    }
}

impl<T: Field> CheckedValue<T> {
    pub fn into_serde_json(self) -> serde_json::Value {
        match self {
            CheckedValue::Field(f) => serde_json::Value::String(f.to_dec_string()),
            CheckedValue::U8(u) => serde_json::Value::String(format!("{:#04x}", u)),
            CheckedValue::U16(u) => serde_json::Value::String(format!("{:#06x}", u)),
            CheckedValue::U32(u) => serde_json::Value::String(format!("{:#010x}", u)),
            CheckedValue::U64(u) => serde_json::Value::String(format!("{:#018x}", u)),
            CheckedValue::Boolean(b) => serde_json::Value::Bool(b),
            CheckedValue::Array(a) => {
                serde_json::Value::Array(a.into_iter().map(|e| e.into_serde_json()).collect())
            }
            CheckedValue::Struct(s) => serde_json::Value::Object(
                s.into_iter()
                    .map(|(k, v)| (k, v.into_serde_json()))
                    .collect(),
            ),
        }
    }
}

impl<T: Field> CheckedValues<T> {
    pub fn into_serde_json(self) -> serde_json::Value {
        serde_json::Value::Array(self.0.into_iter().map(|e| e.into_serde_json()).collect())
    }
}

fn parse<T: Field>(s: &str) -> Result<Values<T>, Error> {
    let json_values: serde_json::Value =
        serde_json::from_str(s).map_err(|e| Error::Json(e.to_string()))?;
    Values::try_from(json_values).map_err(Error::Conversion)
}

pub fn parse_strict<T: Field>(
    s: &str,
    types: Vec<ConcreteType>,
) -> Result<CheckedValues<T>, Error> {
    let parsed = parse(s)?;
    if parsed.0.len() != types.len() {
        return Err(Error::Type(format!(
            "Expected {} inputs, found {}",
            types.len(),
            parsed.0.len()
        )));
    }
    let checked = parsed
        .0
        .into_iter()
        .zip(types.into_iter())
        .map(|(v, ty)| v.check(ty))
        .collect::<Result<Vec<_>, _>>()
        .map_err(Error::Type)?;
    Ok(CheckedValues(checked))
}

#[cfg(test)]
mod tests {
    use super::*;
    use zokrates_field::Bn128Field;

    #[test]
    fn numbers() {
        let s = "[1, 2]";
        assert_eq!(
            parse::<Bn128Field>(s).unwrap_err(),
            Error::Conversion(String::from(
                "Value `1` isn't allowed, did you mean `\"1\"`?"
            ))
        );
    }

    #[test]
    fn fields() {
        let s = r#"["1", "2"]"#;
        assert_eq!(
            parse::<Bn128Field>(s).unwrap(),
            Values(vec![Value::Field(1.into()), Value::Field(2.into())])
        );
    }

    #[test]
    fn bools() {
        let s = "[true, false]";
        assert_eq!(
            parse::<Bn128Field>(s).unwrap(),
            Values(vec![Value::Boolean(true), Value::Boolean(false)])
        );
    }

    #[test]
    fn array() {
        let s = "[[true, false]]";
        assert_eq!(
            parse::<Bn128Field>(s).unwrap(),
            Values(vec![Value::Array(vec![
                Value::Boolean(true),
                Value::Boolean(false)
            ])])
        );
    }

    #[test]
    fn struc() {
        let s = r#"[{"a": "42"}]"#;
        assert_eq!(
            parse::<Bn128Field>(s).unwrap(),
            Values(vec![Value::Struct(
                vec![("a".to_string(), Value::Field(42.into()))]
                    .into_iter()
                    .collect()
            )])
        );
    }

    mod strict {
        use super::*;
        use zokrates_core::typed_absy::types::{
            ConcreteStructMember, ConcreteStructType, ConcreteType,
        };

        #[test]
        fn fields() {
            let s = r#"["1", "2"]"#;
            assert_eq!(
                parse_strict::<Bn128Field>(
                    s,
                    vec![ConcreteType::FieldElement, ConcreteType::FieldElement]
                )
                .unwrap(),
                CheckedValues(vec![
                    CheckedValue::Field(1.into()),
                    CheckedValue::Field(2.into())
                ])
            );
        }

        #[test]
        fn bools() {
            let s = "[true, false]";
            assert_eq!(
                parse_strict::<Bn128Field>(s, vec![ConcreteType::Boolean, ConcreteType::Boolean])
                    .unwrap(),
                CheckedValues(vec![
                    CheckedValue::Boolean(true),
                    CheckedValue::Boolean(false)
                ])
            );
        }

        #[test]
        fn array() {
            let s = "[[true, false]]";
            assert_eq!(
                parse_strict::<Bn128Field>(
                    s,
                    vec![ConcreteType::array((ConcreteType::Boolean, 2usize))]
                )
                .unwrap(),
                CheckedValues(vec![CheckedValue::Array(vec![
                    CheckedValue::Boolean(true),
                    CheckedValue::Boolean(false)
                ])])
            );
        }

        #[test]
        fn struc() {
            let s = r#"[{"a": "42"}]"#;
            assert_eq!(
                parse_strict::<Bn128Field>(
                    s,
                    vec![ConcreteType::Struct(ConcreteStructType::new(
                        "".into(),
                        "".into(),
                        vec![ConcreteStructMember::new(
                            "a".into(),
                            ConcreteType::FieldElement
                        )]
                    ))]
                )
                .unwrap(),
                CheckedValues(vec![CheckedValue::Struct(
                    vec![("a".to_string(), CheckedValue::Field(42.into()))]
                        .into_iter()
                        .collect()
                )])
            );

            let s = r#"[{"b": "42"}]"#;
            assert_eq!(
                parse_strict::<Bn128Field>(
                    s,
                    vec![ConcreteType::Struct(ConcreteStructType::new(
                        "".into(),
                        "".into(),
                        vec![ConcreteStructMember::new(
                            "a".into(),
                            ConcreteType::FieldElement
                        )]
                    ))]
                )
                .unwrap_err(),
                Error::Type("Member with id `a` not found".into())
            );

            let s = r#"[{}]"#;
            assert_eq!(
                parse_strict::<Bn128Field>(
                    s,
                    vec![ConcreteType::Struct(ConcreteStructType::new(
                        "".into(),
                        "".into(),
                        vec![ConcreteStructMember::new(
                            "a".into(),
                            ConcreteType::FieldElement
                        )]
                    ))]
                )
                .unwrap_err(),
                Error::Type("Expected 1 member(s), found 0".into())
            );

            let s = r#"[{"a": false}]"#;
            assert_eq!(
                parse_strict::<Bn128Field>(
                    s,
                    vec![ConcreteType::Struct(ConcreteStructType::new(
                        "".into(),
                        "".into(),
                        vec![ConcreteStructMember::new(
                            "a".into(),
                            ConcreteType::FieldElement
                        )]
                    ))]
                )
                .unwrap_err(),
                Error::Type("Value `false` doesn't match expected type `field`".into())
            );
        }
    }

    mod encode {
        use super::*;

        #[test]
        fn fields() {
            let v = CheckedValues(vec![CheckedValue::Field(1), CheckedValue::Field(2)]);
            assert_eq!(v.encode(), vec![1, 2]);
        }

        #[test]
        fn u8s() {
            let v = CheckedValues::<usize>(vec![CheckedValue::U8(1), CheckedValue::U8(2)]);
            assert_eq!(v.encode(), vec![1, 2]);
        }

        #[test]
        fn bools() {
            let v: CheckedValues<usize> = CheckedValues(vec![
                CheckedValue::Boolean(true),
                CheckedValue::Boolean(false),
            ]);
            assert_eq!(v.encode(), vec![1, 0]);
        }

        #[test]
        fn array() {
            let v: CheckedValues<usize> = CheckedValues(vec![CheckedValue::Array(vec![
                CheckedValue::Boolean(true),
                CheckedValue::Boolean(false),
            ])]);
            assert_eq!(v.encode(), vec![1, 0]);
        }

        #[test]
        fn struc() {
            let v: CheckedValues<usize> = CheckedValues(vec![CheckedValue::Struct(
                vec![("a".to_string(), CheckedValue::Field(42))]
                    .into_iter()
                    .collect(),
            )]);
            assert_eq!(v.encode(), vec![42]);
        }
    }
}<|MERGE_RESOLUTION|>--- conflicted
+++ resolved
@@ -201,20 +201,6 @@
         match expected {
             ConcreteType::Int => unreachable!(),
             ConcreteType::FieldElement => CheckedValue::Field(raw.pop().unwrap()),
-<<<<<<< HEAD
-            ConcreteType::Uint(UBitwidth::B8) => CheckedValue::U8(
-                u8::from_str_radix(&raw.pop().unwrap().to_dec_string(), 10).unwrap(),
-            ),
-            ConcreteType::Uint(UBitwidth::B16) => CheckedValue::U16(
-                u16::from_str_radix(&raw.pop().unwrap().to_dec_string(), 10).unwrap(),
-            ),
-            ConcreteType::Uint(UBitwidth::B32) => CheckedValue::U32(
-                u32::from_str_radix(&raw.pop().unwrap().to_dec_string(), 10).unwrap(),
-            ),
-            ConcreteType::Uint(UBitwidth::B64) => CheckedValue::U64(
-                u64::from_str_radix(&raw.pop().unwrap().to_dec_string(), 10).unwrap(),
-            ),
-=======
             ConcreteType::Uint(UBitwidth::B8) => {
                 CheckedValue::U8(raw.pop().unwrap().to_dec_string().parse().unwrap())
             }
@@ -224,7 +210,9 @@
             ConcreteType::Uint(UBitwidth::B32) => {
                 CheckedValue::U32(raw.pop().unwrap().to_dec_string().parse().unwrap())
             }
->>>>>>> 68b9f640
+            ConcreteType::Uint(UBitwidth::B64) => {
+                CheckedValue::U64(raw.pop().unwrap().to_dec_string().parse().unwrap())
+            }
             ConcreteType::Boolean => {
                 let v = raw.pop().unwrap();
                 CheckedValue::Boolean(if v == 0.into() {

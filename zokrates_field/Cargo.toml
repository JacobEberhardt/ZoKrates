[package]
name = "zokrates_field"
version = "0.3.5"
authors = ["Thibaut Schaeffer <thibaut@schaeff.fr>", "Guillaume Ballet <gballet@gmail.com>"]
edition = "2018"

[dependencies]
serde = "1.0"
serde_derive = "1.0"
lazy_static = "1.4"
bincode = "0.8.0"
serde_json = "1.0"
<<<<<<< HEAD
num-traits = "0.2"
num-integer = "0.1"
bellman_ce = "0.3"
sha2 = "0.8.0"
=======
num-traits = { version = "0.2", default-features = false }
num-integer = { version = "0.1", default-features = false }
pairing_ce = "0.20"
ff_ce = { features = ["derive"], version = "0.9" }

[dev-dependencies]
rand = "0.4"
>>>>>>> e2599ee2

[dependencies.num-bigint]
version = "0.2"
features = ["serde"]

[dev-dependencies]
rand = "0.4"<|MERGE_RESOLUTION|>--- conflicted
+++ resolved
@@ -10,12 +10,8 @@
 lazy_static = "1.4"
 bincode = "0.8.0"
 serde_json = "1.0"
-<<<<<<< HEAD
-num-traits = "0.2"
-num-integer = "0.1"
-bellman_ce = "0.3"
+bellman_ce = { version = "0.3.3", default-features = false}
 sha2 = "0.8.0"
-=======
 num-traits = { version = "0.2", default-features = false }
 num-integer = { version = "0.1", default-features = false }
 pairing_ce = "0.20"
@@ -23,11 +19,7 @@
 
 [dev-dependencies]
 rand = "0.4"
->>>>>>> e2599ee2
 
 [dependencies.num-bigint]
 version = "0.2"
-features = ["serde"]
-
-[dev-dependencies]
-rand = "0.4"+features = ["serde"]
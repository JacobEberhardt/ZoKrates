#[macro_use]
extern crate serde_derive;

use std::path::PathBuf;
use zokrates_core::ir;
use zokrates_field::{Bls12Field, Bn128Field, Field};

#[derive(Serialize, Deserialize, Clone)]
enum Curve {
    Bn128,
    Bls12,
}

#[derive(Serialize, Deserialize, Clone)]
struct Tests {
    pub entry_point: PathBuf,
    pub curves: Option<Vec<Curve>>,
    pub max_constraint_count: Option<usize>,
    pub tests: Vec<Test>,
}

#[derive(Serialize, Deserialize, Clone)]
struct Input {
    pub values: Vec<Val>,
}

#[derive(Serialize, Deserialize, Clone)]
struct Test {
    pub input: Input,
    pub output: TestResult,
}

type TestResult = Result<Output, ir::Error>;

#[derive(PartialEq, Debug)]
struct ComparableResult<T>(Result<Vec<T>, ir::Error>);

#[derive(Serialize, Deserialize, Clone)]
struct Output {
    values: Vec<Val>,
}

type Val = String;

fn parse_val<T: Field>(s: String) -> T {
    let s = if s.starts_with("0x") {
        u32::from_str_radix(s.trim_start_matches("0x"), 16)
            .unwrap()
            .to_string()
    } else {
        s
    };

    T::try_from_dec_str(&s).unwrap()
}

impl<T: Field> From<ir::ExecutionResult<T>> for ComparableResult<T> {
    fn from(r: ir::ExecutionResult<T>) -> ComparableResult<T> {
        ComparableResult(r.map(|v| v.return_values()))
    }
}

impl<T: Field> From<TestResult> for ComparableResult<T> {
    fn from(r: TestResult) -> ComparableResult<T> {
        ComparableResult(r.map(|v| v.values.into_iter().map(parse_val).collect()))
    }
}

fn compare<T: Field>(result: ir::ExecutionResult<T>, expected: TestResult) -> Result<(), String> {
    // extract outputs from result
    let result = ComparableResult::from(result);
    // deserialize expected result
    let expected = ComparableResult::from(expected);

    if result != expected {
        return Err(format!(
            "Expected {:?} but found {:?}",
            expected.0, result.0
        ));
    }

    Ok(())
}

use std::io::{BufReader, Read};
use zokrates_core::compile::compile;
use zokrates_fs_resolver::FileSystemResolver;

pub fn test_inner(test_path: &str) {
    let t: Tests =
        serde_json::from_reader(BufReader::new(File::open(Path::new(test_path)).unwrap())).unwrap();

    let curves = t.curves.clone().unwrap_or(vec![Curve::Bn128]);

    for c in &curves {
        match c {
            Curve::Bn128 => compile_and_run::<Bn128Field>(t.clone()),
            Curve::Bls12 => compile_and_run::<Bls12Field>(t.clone()),
        }
    }
}

fn compile_and_run<T: Field>(t: Tests) {
    let code = std::fs::read_to_string(&t.entry_point).unwrap();

<<<<<<< HEAD
    let stdlib = std::fs::canonicalize("../zokrates_stdlib/stdlib").unwrap();
    let resolver = FileSystemResolver::with_stdlib_root(stdlib.to_str().unwrap());

    let artifacts = compile::<T, _>(
        code,
        t.entry_point.clone(),
        Some(&resolver),
        &CompileConfig::default(),
    )
    .unwrap();
=======
    let resolver = FileSystemResolver::new();
    let artifacts = compile::<T, _>(code, t.entry_point.clone(), Some(&resolver)).unwrap();
>>>>>>> 35cec195

    let bin = artifacts.prog();

    match t.max_constraint_count {
        Some(target_count) => {
            let count = bin.constraint_count();

            println!(
                "{} at {}% of max",
                t.entry_point.display(),
                (count as f32) / (target_count as f32) * 100_f32
            );
        }
        _ => {}
    };

    let interpreter = zokrates_core::ir::Interpreter::default();

    for test in t.tests.into_iter() {
        let input = &test.input.values;

        let output = interpreter.execute(bin, &(input.iter().cloned().map(parse_val).collect()));

        match compare(output, test.output) {
            Err(e) => {
                let mut code = File::open(&t.entry_point).unwrap();
                let mut s = String::new();
                code.read_to_string(&mut s).unwrap();
                let context = format!(
                    "\n{}\nCalled with input ({})\n",
                    s,
                    input
                        .iter()
                        .map(|i| format!("{}", i))
                        .collect::<Vec<_>>()
                        .join(", ")
                );
                panic!("{}{}", context, e)
            }
            Ok(..) => {}
        };
    }
}

use std::env;
use std::fs::File;
use std::io::{BufWriter, Write};
use std::path::Path;

pub fn write_tests(base: &str) {
    use glob::glob;

    let base = Path::new(&base);
    let out_dir = env::var("OUT_DIR").unwrap();
    let destination = Path::new(&out_dir).join("tests.rs");
    let test_file = File::create(&destination).unwrap();
    let mut writer = BufWriter::new(test_file);

    for p in glob(base.join("**/*.json").to_str().unwrap()).unwrap() {
        write_test(&mut writer, &p.unwrap(), &base);
    }
}

fn write_test<W: Write>(test_file: &mut W, test_path: &Path, base_path: &Path) {
    println!("{:?}", test_path);
    println!("{:?}", base_path);

    let test_name = format!(
        "test_{}",
        test_path
            .strip_prefix(base_path.strip_prefix("./").unwrap())
            .unwrap()
            .display()
            .to_string()
            .replace("/", "_")
            .replace(".json", "")
            .replace(".", "")
    );

    write!(
        test_file,
        include_str!("../test_template"),
        test_name = test_name,
        test_path = test_path.display()
    )
    .unwrap();
}<|MERGE_RESOLUTION|>--- conflicted
+++ resolved
@@ -103,21 +103,9 @@
 fn compile_and_run<T: Field>(t: Tests) {
     let code = std::fs::read_to_string(&t.entry_point).unwrap();
 
-<<<<<<< HEAD
     let stdlib = std::fs::canonicalize("../zokrates_stdlib/stdlib").unwrap();
     let resolver = FileSystemResolver::with_stdlib_root(stdlib.to_str().unwrap());
-
-    let artifacts = compile::<T, _>(
-        code,
-        t.entry_point.clone(),
-        Some(&resolver),
-        &CompileConfig::default(),
-    )
-    .unwrap();
-=======
-    let resolver = FileSystemResolver::new();
     let artifacts = compile::<T, _>(code, t.entry_point.clone(), Some(&resolver)).unwrap();
->>>>>>> 35cec195
 
     let bin = artifacts.prog();
 

--- conflicted
+++ resolved
@@ -77,12 +77,9 @@
 use std::fs::File;
 use field::{Field};
 use absy::*;
-<<<<<<< HEAD
 use std::path::PathBuf;
 use imports::*;
-=======
 use parameter::Parameter;
->>>>>>> 4c8fb97e
 
 #[derive(Clone, PartialEq)]
 struct Position {
@@ -1514,7 +1511,7 @@
         }
     }
 
-    Ok(Prog { functions, imports })
+    Ok(Prog { functions, imports, imported_functions: vec![] })
 }
 
 fn parse_comma_separated_expression_list_rec<T: Field>(

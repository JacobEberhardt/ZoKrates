--- conflicted
+++ resolved
@@ -27,6 +27,10 @@
             .collect::<Vec<String>>()
             .join("\n")
     }
+
+    pub fn get(&self, v: &FlatVariable) -> Option<&T> {
+        self.0.get(v)
+    }
 }
 
 impl<T: Field> fmt::Display for Witness<T> {
@@ -44,15 +48,9 @@
 }
 
 impl<T: Field> Prog<T> {
-<<<<<<< HEAD
-    pub fn execute(&self, inputs: Vec<T>) -> Result<BTreeMap<FlatVariable, T>, Error<T>> {
-        let main = &self.main;
-        assert_eq!(main.arguments.len(), inputs.len());
-=======
     pub fn execute<U: Into<T> + Clone>(&self, inputs: &Vec<U>) -> ExecutionResult<T> {
         let main = &self.main;
         self.check_inputs(&inputs)?;
->>>>>>> 78a8c33b
         let mut witness = BTreeMap::new();
         witness.insert(FlatVariable::one(), T::one());
         for (arg, value) in main.arguments.iter().zip(inputs.iter()) {
@@ -70,19 +68,10 @@
                         let lhs_value = quad.evaluate(&witness);
                         let rhs_value = lin.evaluate(&witness);
                         if lhs_value != rhs_value {
-<<<<<<< HEAD
-                            return Err(Error::Constraint(
-                                quad.clone(),
-                                lin.clone(),
-                                lhs_value,
-                                rhs_value,
-                            ));
-=======
                             return Err(Error::UnsatisfiedConstraint {
                                 left: lhs_value.to_dec_string(),
                                 right: rhs_value.to_dec_string(),
                             });
->>>>>>> 78a8c33b
                         }
                     }
                 },

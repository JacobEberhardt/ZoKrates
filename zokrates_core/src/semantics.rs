//! Module containing semantic analysis tools to run at compile time
//!
//! @file semantics.rs
//! @author Thibaut Schaeffer <thibaut@schaeff.fr>
//! @date 2017

use crate::absy::Identifier;
use crate::absy::*;
use crate::typed_absy::*;
use crate::typed_absy::{DeclarationParameter, DeclarationVariable, Variable};
use num_bigint::BigUint;
use std::collections::{hash_map::Entry, BTreeSet, HashMap, HashSet};
use std::fmt;
use std::path::PathBuf;
use zokrates_field::Field;

use crate::parser::Position;

use crate::absy::types::{UnresolvedSignature, UnresolvedType, UserTypeId};

use crate::typed_absy::types::{
    ArrayType, Constant, DeclarationArrayType, DeclarationFunctionKey, DeclarationSignature,
    DeclarationStructMember, DeclarationStructType, DeclarationType, StructLocation,
};
use std::hash::{Hash, Hasher};

use std::convert::TryInto;

#[derive(PartialEq, Debug)]
pub struct ErrorInner {
    pos: Option<(Position, Position)>,
    message: String,
}

#[derive(PartialEq, Debug)]
pub struct Error {
    pub inner: ErrorInner,
    pub module_id: PathBuf,
}

impl ErrorInner {
    fn in_file(self, id: &ModuleId) -> Error {
        Error {
            inner: self,
            module_id: id.clone(),
        }
    }
}

type TypeMap<'ast> = HashMap<ModuleId, HashMap<UserTypeId, DeclarationType<'ast>>>;

/// The global state of the program during semantic checks
#[derive(Debug)]
struct State<'ast, T> {
    /// The modules yet to be checked, which we consume as we explore the dependency tree
    modules: Modules<'ast>,
    /// The already checked modules, which we're returning at the end
    typed_modules: TypedModules<'ast, T>,
    /// The user-defined types, which we keep track at this phase only. In later phases, we rely only on basic types and combinations thereof
    types: TypeMap<'ast>,
}

/// A symbol for a given name: either a type or a group of functions. Not both!
#[derive(PartialEq, Hash, Eq, Debug)]
enum SymbolType<'ast> {
    Type,
    Functions(BTreeSet<DeclarationSignature<'ast>>),
}

/// A data structure to keep track of all symbols in a module
#[derive(Default)]
struct SymbolUnifier<'ast> {
    symbols: HashMap<String, SymbolType<'ast>>,
}

impl<'ast> SymbolUnifier<'ast> {
    fn insert_type<S: Into<String>>(&mut self, id: S) -> bool {
        let s_type = self.symbols.entry(id.into());
        match s_type {
            // if anything is already called `id`, we cannot introduce this type
            Entry::Occupied(..) => false,
            // otherwise, we can!
            Entry::Vacant(v) => {
                v.insert(SymbolType::Type);
                true
            }
        }
    }

    fn insert_function<S: Into<String>>(
        &mut self,
        id: S,
        signature: DeclarationSignature<'ast>,
    ) -> bool {
        let s_type = self.symbols.entry(id.into());
        match s_type {
            // if anything is already called `id`, it depends what it is
            Entry::Occupied(mut o) => {
                match o.get_mut() {
                    // if it's a Type, then we can't introduce a function
                    SymbolType::Type => false,
                    // if it's a Function, we can introduce a new function only if it has a different signature
                    SymbolType::Functions(signatures) => signatures.insert(signature),
                }
            }
            // otherwise, we can!
            Entry::Vacant(v) => {
                v.insert(SymbolType::Functions(vec![signature].into_iter().collect()));
                true
            }
        }
    }
}

impl<'ast, T: Field> State<'ast, T> {
    fn new(modules: Modules<'ast>) -> Self {
        State {
            modules,
            typed_modules: HashMap::new(),
            types: HashMap::new(),
        }
    }
}

impl fmt::Display for ErrorInner {
    fn fmt(&self, f: &mut fmt::Formatter) -> fmt::Result {
        let location = self
            .pos
            .map(|p| format!("{}", p.0))
            .unwrap_or_else(|| "?".to_string());
        write!(f, "{}\n\t{}", location, self.message)
    }
}

/// A function query in the current module.
#[derive(Debug)]
struct FunctionQuery<'ast, T> {
    id: Identifier<'ast>,
    inputs: Vec<Type<'ast, T>>,
    /// Output types are optional as we try to infer them
    outputs: Vec<Option<Type<'ast, T>>>,
}

impl<'ast, T: fmt::Display> fmt::Display for FunctionQuery<'ast, T> {
    fn fmt(&self, f: &mut fmt::Formatter) -> fmt::Result {
        write!(f, "(")?;
        for (i, t) in self.inputs.iter().enumerate() {
            write!(f, "{}", t)?;
            if i < self.inputs.len() - 1 {
                write!(f, ", ")?;
            }
        }
        write!(f, ")")?;

        match self.outputs.len() {
            0 => write!(f, ""),
            1 => write!(
                f,
                " -> {}",
                match &self.outputs[0] {
                    Some(t) => format!("{}", t),
                    None => "_".into(),
                }
            ),
            _ => {
                write!(f, " -> (")?;
                for (i, t) in self.outputs.iter().enumerate() {
                    match t {
                        Some(t) => write!(f, "{}", t)?,
                        None => write!(f, "_")?,
                    }
                    if i < self.outputs.len() - 1 {
                        write!(f, ", ")?;
                    }
                }
                write!(f, ")")
            }
        }
    }
}

impl<'ast, T: Field> FunctionQuery<'ast, T> {
    /// Create a new query.
<<<<<<< HEAD
    fn new(
        id: Identifier<'ast>,
        inputs: &[Type<'ast, T>],
        outputs: &[Option<Type<'ast, T>>],
    ) -> Self {
=======
    fn new(id: Identifier<'ast>, inputs: &[Type], outputs: &[Option<Type>]) -> FunctionQuery<'ast> {
>>>>>>> cc8e26bc
        FunctionQuery {
            id,
            inputs: inputs.to_owned(),
            outputs: outputs.to_owned(),
        }
    }

    /// match a `FunctionKey` against this `FunctionQuery`
    fn match_func(&self, func: &DeclarationFunctionKey<'ast>) -> bool {
        self.id == func.id
            && self
                .inputs
                .iter()
                .zip(func.signature.inputs.iter())
                .all(|(input_ty, sig_ty)| input_ty.can_be_specialized_to(&sig_ty))
            && self.outputs.len() == func.signature.outputs.len()
            && self
                .outputs
                .iter()
                .zip(func.signature.outputs.iter())
                .all(|(output_ty, sig_ty)| {
                    output_ty
                        .as_ref()
                        .map(|output_ty| output_ty.can_be_specialized_to(&sig_ty))
                        .unwrap_or(true)
                })
    }

    fn match_funcs(
        &self,
        funcs: &HashSet<DeclarationFunctionKey<'ast>>,
    ) -> Vec<DeclarationFunctionKey<'ast>> {
        funcs
            .iter()
            .filter(|func| self.match_func(func))
            .cloned()
            .collect()
    }
}

/// A scoped variable, so that we can delete all variables of a given scope when exiting it
#[derive(Clone, Debug)]
pub struct ScopedVariable<'ast, T> {
    id: Variable<'ast, T>,
    level: usize,
}

/// Identifiers of different `ScopedVariable`s should not conflict, so we define them as equivalent
impl<'ast, T> PartialEq for ScopedVariable<'ast, T> {
    fn eq(&self, other: &Self) -> bool {
        self.id.id == other.id.id
    }
}

impl<'ast, T> Hash for ScopedVariable<'ast, T> {
    fn hash<H: Hasher>(&self, state: &mut H) {
        self.id.id.hash(state);
    }
}

impl<'ast, T> Eq for ScopedVariable<'ast, T> {}

/// Checker checks the semantics of a program, keeping track of functions and variables in scope
pub struct Checker<'ast, T> {
    return_types: Option<Vec<DeclarationType<'ast>>>,
    scope: HashSet<ScopedVariable<'ast, T>>,
    functions: HashSet<DeclarationFunctionKey<'ast>>,
    level: usize,
}

impl<'ast, T: Field> Checker<'ast, T> {
    fn new() -> Self {
        Checker {
            return_types: None,
            scope: HashSet::new(),
            functions: HashSet::new(),
            level: 0,
        }
    }

    /// Check a `Program`
    ///
    /// # Arguments
    ///
    /// * `prog` - The `Program` to be checked
    pub fn check(prog: Program<'ast>) -> Result<TypedProgram<'ast, T>, Vec<Error>> {
        Checker::new().check_program(prog)
    }

    fn check_program(
        &mut self,
        program: Program<'ast>,
    ) -> Result<TypedProgram<'ast, T>, Vec<Error>> {
        let mut state = State::new(program.modules);

        let mut errors = vec![];

        // recursively type-check modules starting with `main`
        match self.check_module(&program.main, &mut state) {
            Ok(()) => {}
            Err(e) => errors.extend(e),
        };

        if !errors.is_empty() {
            return Err(errors);
        }

        let main_id = program.main.clone();

        Checker::check_single_main(state.typed_modules.get(&program.main).unwrap()).map_err(
            |inner| {
                vec![Error {
                    inner,
                    module_id: main_id,
                }]
            },
        )?;

        Ok(TypedProgram {
            main: program.main,
            modules: state.typed_modules,
        })
    }

    fn check_struct_type_declaration(
        &mut self,
        id: String,
        s: StructDefinitionNode<'ast>,
        module_id: &ModuleId,
        types: &TypeMap<'ast>,
    ) -> Result<DeclarationType<'ast>, Vec<ErrorInner>> {
        let pos = s.pos();
        let s = s.value;

        let mut errors = vec![];
        let mut fields: Vec<(_, _)> = vec![];
        let mut fields_set = HashSet::new();

        for field in s.fields {
            let member_id = field.value.id.to_string();
            match self
                .check_declaration_type(field.value.ty, module_id, &types, &mut vec![])
                .map(|t| (member_id, t))
            {
                Ok(f) => match fields_set.insert(f.0.clone()) {
                    true => fields.push(f),
                    false => errors.push(ErrorInner {
                        pos: Some(pos),
                        message: format!("Duplicate key {} in struct definition", f.0,),
                    }),
                },
                Err(e) => {
                    errors.push(e);
                }
            }
        }

        if !errors.is_empty() {
            return Err(errors);
        }

        Ok(DeclarationType::Struct(DeclarationStructType::new(
            module_id.into(),
            id,
            fields
                .iter()
                .map(|f| DeclarationStructMember::new(f.0.clone(), f.1.clone()))
                .collect(),
        )))
    }

    fn check_symbol_declaration(
        &mut self,
        declaration: SymbolDeclarationNode<'ast>,
        module_id: &ModuleId,
        state: &mut State<'ast, T>,
        functions: &mut HashMap<DeclarationFunctionKey<'ast>, TypedFunctionSymbol<'ast, T>>,
        symbol_unifier: &mut SymbolUnifier<'ast>,
    ) -> Result<(), Vec<Error>> {
        let mut errors: Vec<Error> = vec![];

        let pos = declaration.pos();
        let declaration = declaration.value;

        match declaration.symbol.clone() {
            Symbol::HereType(t) => {
                match self.check_struct_type_declaration(
                    declaration.id.to_string(),
                    t.clone(),
                    module_id,
                    &state.types,
                ) {
                    Ok(ty) => {
                        match symbol_unifier.insert_type(declaration.id) {
                            false => errors.push(
                                ErrorInner {
                                    pos: Some(pos),
                                    message: format!(
                                        "{} conflicts with another symbol",
                                        declaration.id,
                                    ),
                                }
                                .in_file(module_id),
                            ),
                            true => {
                                // there should be no entry in the map for this type yet
                                assert!(state
                                    .types
                                    .entry(module_id.clone())
                                    .or_default()
                                    .insert(declaration.id.to_string(), ty)
                                    .is_none());
                            }
                        };
                    }
                    Err(e) => errors.extend(e.into_iter().map(|inner| Error {
                        inner,
                        module_id: module_id.clone(),
                    })),
                }
            }
            Symbol::HereFunction(f) => match self.check_function(f, module_id, &state.types) {
                Ok(funct) => {
                    match symbol_unifier.insert_function(declaration.id, funct.signature.clone()) {
                        false => errors.push(
                            ErrorInner {
                                pos: Some(pos),
                                message: format!(
                                    "{} conflicts with another symbol",
                                    declaration.id,
                                ),
                            }
                            .in_file(module_id),
                        ),
                        true => {}
                    };

                    self.functions.insert(
<<<<<<< HEAD
                        DeclarationFunctionKey::with_location(module_id.clone(), declaration.id)
                            .signature(funct.signature.clone()),
                    );
                    functions.insert(
                        DeclarationFunctionKey::with_location(module_id.clone(), declaration.id)
                            .signature(funct.signature.clone()),
=======
                        FunctionKey::with_id(declaration.id).signature(funct.signature.clone()),
                    );
                    functions.insert(
                        FunctionKey::with_id(declaration.id).signature(funct.signature.clone()),
>>>>>>> cc8e26bc
                        TypedFunctionSymbol::Here(funct),
                    );
                }
                Err(e) => {
                    errors.extend(e.into_iter().map(|inner| inner.in_file(module_id)));
                }
            },
            Symbol::There(import) => {
                let pos = import.pos();
                let import = import.value;

                match Checker::new().check_module(&import.module_id, state) {
                    Ok(()) => {
                        // find candidates in the checked module
                        let function_candidates: Vec<_> = state
                            .typed_modules
                            .get(&import.module_id)
                            .unwrap()
                            .functions
                            .iter()
                            .filter(|(k, _)| k.id == import.symbol_id)
<<<<<<< HEAD
                            .map(|(_, v)| DeclarationFunctionKey {
                                module: import.module_id.clone(),
                                id: import.symbol_id.clone(),
                                signature: v.signature(&state.typed_modules).clone(),
=======
                            .map(|(_, v)| FunctionKey {
                                id: import.symbol_id,
                                signature: v.signature(&state.typed_modules),
>>>>>>> cc8e26bc
                            })
                            .collect();

                        // find candidates in the types
                        let type_candidate = state
                            .types
                            .entry(import.module_id.clone())
                            .or_default()
                            .get(import.symbol_id)
                            .cloned();

                        match (function_candidates.len(), type_candidate) {
                            (0, Some(t)) => {

                                // rename the type to the declared symbol
                                let t = match t {
                                    DeclarationType::Struct(t) => DeclarationType::Struct(DeclarationStructType {
                                        location: Some(StructLocation {
                                            name: declaration.id.into(),
                                            module: module_id.clone()
                                        }),
                                        ..t
                                    }),
                                    _ => unreachable!()
                                };

                                // we imported a type, so the symbol it gets bound to should not already exist
                                match symbol_unifier.insert_type(declaration.id) {
                                    false => {
                                        errors.push(Error {
                                            module_id: module_id.clone(),
                                            inner: ErrorInner {
                                            pos: Some(pos),
                                            message: format!(
                                                "{} conflicts with another symbol",
                                                declaration.id,
                                            ),
                                        }});
                                    }
                                    true => {}
                                };
                                state
                                    .types
                                    .entry(module_id.clone())
                                    .or_default()
                                    .insert(declaration.id.to_string(), t);
                            }
                            (0, None) => {
                                errors.push(ErrorInner {
                                    pos: Some(pos),
                                    message: format!(
                                        "Could not find symbol {} in module {}",
                                        import.symbol_id, import.module_id.display(),
                                    ),
                                }.in_file(module_id));
                            }
                            (_, Some(_)) => unreachable!("collision in module we're importing from should have been caught when checking it"),
                            _ => {
                                for candidate in function_candidates {

                                    match symbol_unifier.insert_function(declaration.id, candidate.signature.clone()) {
                                        false => {
                                            errors.push(ErrorInner {
                                                pos: Some(pos),
                                                message: format!(
                                                    "{} conflicts with another symbol",
                                                    declaration.id,
                                                ),
                                            }.in_file(module_id));
                                        },
                                        true => {}
                                    };

                                    let local_key = candidate.clone().id(declaration.id).module(module_id.clone());

                                    self.functions.insert(local_key.clone());
                                    functions.insert(
                                        local_key,
                                        TypedFunctionSymbol::There(candidate,
                                        ),
                                    );
                                }
                            }
                        };
                    }
                    Err(e) => {
                        errors.extend(e);
                    }
                };
            }
            Symbol::Flat(funct) => {
                match symbol_unifier
                    .insert_function(declaration.id, funct.signature().try_into().unwrap())
                {
                    false => {
                        errors.push(
                            ErrorInner {
                                pos: Some(pos),
                                message: format!(
                                    "{} conflicts with another symbol",
                                    declaration.id,
                                ),
                            }
                            .in_file(module_id),
                        );
                    }
                    true => {}
                };

<<<<<<< HEAD
                self.functions.insert(
                    DeclarationFunctionKey::with_location(module_id.clone(), declaration.id)
                        .signature(funct.signature().clone().try_into().unwrap()),
                );
                functions.insert(
                    DeclarationFunctionKey::with_location(module_id.clone(), declaration.id)
                        .signature(funct.signature().clone().try_into().unwrap()),
=======
                self.functions
                    .insert(FunctionKey::with_id(declaration.id).signature(funct.signature()));
                functions.insert(
                    FunctionKey::with_id(declaration.id).signature(funct.signature()),
>>>>>>> cc8e26bc
                    TypedFunctionSymbol::Flat(funct),
                );
            }
        };

        // return if any errors occured
        if !errors.is_empty() {
            return Err(errors);
        }

        Ok(())
    }

    fn check_module(
        &mut self,
        module_id: &ModuleId,
        state: &mut State<'ast, T>,
    ) -> Result<(), Vec<Error>> {
        let mut checked_functions = HashMap::new();

        // check if the module was already removed from the untyped ones
        let to_insert = match state.modules.remove(module_id) {
            // if it was, do nothing
            None => None,
            // if it was not, check it
            Some(module) => {
                assert_eq!(module.imports.len(), 0);

                // we need to create an entry in the types map to store types for this module
                state.types.entry(module_id.clone()).or_default();

                // we keep track of the introduced symbols to avoid colisions between types and functions
                let mut symbol_unifier = SymbolUnifier::default();

                // we go through symbol declarations and check them
                for declaration in module.symbols {
                    self.check_symbol_declaration(
                        declaration,
                        module_id,
                        state,
                        &mut checked_functions,
                        &mut symbol_unifier,
                    )?
                }

                Some(TypedModule {
                    functions: checked_functions,
                })
            }
        };

<<<<<<< HEAD
=======
        // return if any errors occured
        if !errors.is_empty() {
            return Err(errors);
        }

>>>>>>> cc8e26bc
        // insert into typed_modules if we checked anything
        if let Some(typed_module) = to_insert {
            // there should be no checked module at that key just yet, if there is we have a colision or we checked something twice
            assert!(state
                .typed_modules
                .insert(module_id.clone(), typed_module)
                .is_none());
        };

        Ok(())
    }

    fn check_single_main(module: &TypedModule<T>) -> Result<(), ErrorInner> {
        match module
            .functions
            .iter()
            .filter(|(key, _)| key.id == "main")
            .count()
        {
            1 => Ok(()),
            0 => Err(ErrorInner {
                pos: None,
                message: "No main function found".into(),
            }),
            n => Err(ErrorInner {
                pos: None,
                message: format!("Only one main function allowed, found {}", n),
            }),
        }
    }

    fn check_for_var(&self, var: &VariableNode<'ast>) -> Result<(), ErrorInner> {
        match var.value.get_type() {
            UnresolvedType::Uint(32) => Ok(()),
            t => Err(ErrorInner {
                pos: Some(var.pos()),
                message: format!("Variable in for loop cannot have type {}", t),
            }),
        }
    }

    fn check_function(
        &mut self,
        funct_node: FunctionNode<'ast>,
        module_id: &ModuleId,
        types: &TypeMap<'ast>,
    ) -> Result<TypedFunction<'ast, T>, Vec<ErrorInner>> {
        assert!(self.scope.is_empty());
        assert!(self.return_types.is_none());

        self.enter_scope();

        let mut errors = vec![];
        let funct = funct_node.value;
        let mut constant_generics_checked = vec![];
        let mut arguments_checked = vec![];
        let mut signature = None;

        assert_eq!(funct.arguments.len(), funct.signature.inputs.len());

        // define variables for the constants
        for generic in funct.generics.clone() {
            let pos = generic.pos();
            let v = Variable::with_id_and_type(generic.value.clone(), Type::Uint(UBitwidth::B32));
            match self.insert_into_scope(v.clone()) {
                true => {}
                false => {
                    errors.push(ErrorInner {
                        pos: Some(pos),
                        message: format!("Duplicate generic constant name in function definition: {} was previously declared as a generic constant", v)
                    });
                }
            };
            constant_generics_checked.push(generic.value.into());
        }

        let mut used_constants = vec![];

        for arg in funct.arguments {
            let pos = arg.pos();
            match self.check_parameter(arg, module_id, types, &mut used_constants) {
                Ok(a) => {
                    match self.insert_into_scope(a.id.clone()) {
                        true => {}
                        false => {
                            errors.push(ErrorInner {
                                pos: Some(pos),
                                message: format!("Duplicate name in function definition: `{}` was previously declared as an argument or a generic constant", a.id.id)
                            });
                        }
                    };
                    arguments_checked.push(a);
                }
                Err(e) => errors.extend(e),
            }
        }

        let mut statements_checked = vec![];

        match self.check_signature(funct.signature, module_id, types, &mut used_constants) {
            Ok(s) => {
                // check that the set of declared generic constants equals the set of generic constants used in the signature
                // we build maps to avoid losing track of positions in the set comparison process
                let decl_pos: HashMap<Identifier<'ast>, _> =
                    funct.generics.iter().map(|c| (c.value, c.pos())).collect();
                let use_pos: HashMap<Identifier<'ast>, _> = used_constants
                    .iter()
                    .map(|c| {
                        (
                            match c.value {
                                Expression::Identifier(id) => id,
                                _ => unreachable!(),
                            },
                            c.pos(),
                        )
                    })
                    .collect();

                // build comparable sets
                let decl_set: HashSet<_> = decl_pos.keys().cloned().collect();
                let use_set: HashSet<_> = use_pos.keys().cloned().collect();

                // detect declared but not used
                for c in decl_set.difference(&use_set) {
                    errors.push(ErrorInner {
                        pos: Some(*decl_pos.get(c).unwrap()),
                        message: format!("Unused generic parameter in function definition: `{}` isn't used in the function signature", c)
                    });
                }

                // detect used but not declared
                for c in use_set.difference(&decl_set) {
                    errors.push(ErrorInner {
                        pos: Some(*use_pos.get(c).unwrap()),
                        message: format!("Undeclared generic parameter in function definition: `{}` isn't declared as a generic constant", c)
                    });
                }

                for stat in funct.statements.into_iter() {
                    match self.check_statement(stat, module_id, types) {
                        Ok(statement) => {
<<<<<<< HEAD
=======
                            if let TypedStatement::Return(e) = &statement {
                                match e.iter().map(|e| e.get_type()).collect::<Vec<_>>()
                                    == s.outputs
                                {
                                    true => {}
                                    false => errors.push(ErrorInner {
                                        pos: Some(pos),
                                        message: format!(
                                            "Expected ({}) in return statement, found ({})",
                                            s.outputs
                                                .iter()
                                                .map(|t| t.to_string())
                                                .collect::<Vec<_>>()
                                                .join(", "),
                                            e.iter()
                                                .map(|e| e.get_type())
                                                .map(|t| t.to_string())
                                                .collect::<Vec<_>>()
                                                .join(", ")
                                        ),
                                    }),
                                }
                            };
>>>>>>> cc8e26bc
                            statements_checked.push(statement);
                        }
                        Err(e) => {
                            errors.extend(e);
                        }
                    }
                }
                signature = Some(s);
            }
            Err(e) => {
                errors.extend(e);
            }
        };

<<<<<<< HEAD
        self.exit_scope();

        if errors.len() > 0 {
=======
        if !errors.is_empty() {
>>>>>>> cc8e26bc
            return Err(errors);
        }

        self.return_types = None;
        assert!(self.scope.is_empty());

        Ok(TypedFunction {
            generics: constant_generics_checked,
            arguments: arguments_checked,
            statements: statements_checked,
            signature: signature.unwrap(),
        })
    }

    fn check_parameter(
        &mut self,
        p: ParameterNode<'ast>,
        module_id: &ModuleId,
        types: &TypeMap<'ast>,
        constants: &mut Vec<ExpressionNode<'ast>>,
    ) -> Result<DeclarationParameter<'ast>, Vec<ErrorInner>> {
        let var = self.check_declaration_variable(p.value.id, module_id, types, constants)?;

        Ok(DeclarationParameter {
            id: var,
            private: p.value.private,
        })
    }

    fn check_signature(
        &mut self,
        signature: UnresolvedSignature<'ast>,
        module_id: &ModuleId,
        types: &TypeMap<'ast>,
        constants: &mut Vec<ExpressionNode<'ast>>,
    ) -> Result<DeclarationSignature<'ast>, Vec<ErrorInner>> {
        let mut errors = vec![];
        let mut inputs = vec![];
        let mut outputs = vec![];

        for t in signature.inputs {
            match self.check_declaration_type(t, module_id, types, constants) {
                Ok(t) => {
                    inputs.push(t);
                }
                Err(e) => {
                    errors.push(e);
                }
            }
        }

        for t in signature.outputs {
            match self.check_declaration_type(t, module_id, types, constants) {
                Ok(t) => {
                    outputs.push(t);
                }
                Err(e) => {
                    errors.push(e);
                }
            }
        }

        if !errors.is_empty() {
            return Err(errors);
        }

        self.return_types = Some(outputs.clone());

        Ok(DeclarationSignature { inputs, outputs })
    }

    fn check_type(
        &mut self,
        ty: UnresolvedTypeNode<'ast>,
        module_id: &ModuleId,
        types: &TypeMap<'ast>,
    ) -> Result<Type<'ast, T>, ErrorInner> {
        let pos = ty.pos();
        let ty = ty.value;

        match ty {
            UnresolvedType::FieldElement => Ok(Type::FieldElement),
            UnresolvedType::Boolean => Ok(Type::Boolean),
            UnresolvedType::Uint(bitwidth) => Ok(Type::uint(bitwidth)),
            UnresolvedType::Array(t, size) => {
                let size = self.check_expression(size, module_id, types)?;

                let ty = size.get_type();

                let size = match size {
                    TypedExpression::Uint(e) => match e.bitwidth() {
                        UBitwidth::B32 => Ok(e),
                        _ => Err(ErrorInner {
                            pos: Some(pos),
                            message: format!(
                            "Expected array dimension to be a u32 constant, found {} of type {}",
                            e, ty
                        ),
                        }),
                    },
                    TypedExpression::Int(v) => UExpression::try_from_int(v.clone(), UBitwidth::B32)
                        .map_err(|_| ErrorInner {
                            pos: Some(pos),
                            message: format!(
                            "Expected array dimension to be a u32 constant, found {} of type {}",
                            v, ty
                        ),
                        }),
                    _ => Err(ErrorInner {
                        pos: Some(pos),
                        message: format!(
                            "Expected array dimension to be a u32 constant, found {} of type {}",
                            size, ty
                        ),
                    }),
                }?;

                Ok(Type::Array(ArrayType::new(
                    self.check_type(*t, module_id, types)?,
                    size,
                )))
            }
            UnresolvedType::User(id) => types
                .get(module_id)
                .unwrap()
                .get(&id)
                .cloned()
                .ok_or_else(|| ErrorInner {
                    pos: Some(pos),
                    message: format!("Undefined type {}", id),
                })
                .map(|t| t.into()),
        }
    }

    fn check_generic_expression(
        &mut self,
        expr: ExpressionNode<'ast>,
    ) -> Result<Constant<'ast>, ErrorInner> {
        let pos = expr.pos();

        match expr.value {
            Expression::U32Constant(c) => Ok(Constant::Concrete(c)),
            Expression::IntConstant(c) => {
                if c <= BigUint::from(2u128.pow(32) - 1) {
                    Ok(Constant::Concrete(
                        u32::from_str_radix(&c.to_str_radix(16), 16).unwrap(),
                    ))
                } else {
                    Err(ErrorInner {
                        pos: Some(pos),
                        message: format!(
                    "Expected array dimension to be a u32 constant or an identifier, found {}",
                    Expression::IntConstant(c)
                ),
                    })
                }
            }
            Expression::Identifier(name) => Ok(Constant::Generic(name)),
            e => Err(ErrorInner {
                pos: Some(pos),
                message: format!(
                    "Expected array dimension to be a u32 constant or an identifier, found {}",
                    e
                ),
            }),
        }
    }

    fn check_declaration_type(
        &mut self,
        ty: UnresolvedTypeNode<'ast>,
        module_id: &ModuleId,
        types: &TypeMap<'ast>,
        constants: &mut Vec<ExpressionNode<'ast>>,
    ) -> Result<DeclarationType<'ast>, ErrorInner> {
        let pos = ty.pos();
        let ty = ty.value;

        match ty {
            UnresolvedType::FieldElement => Ok(DeclarationType::FieldElement),
            UnresolvedType::Boolean => Ok(DeclarationType::Boolean),
            UnresolvedType::Uint(bitwidth) => Ok(DeclarationType::uint(bitwidth)),
            UnresolvedType::Array(t, size) => {
                let checked_size = self.check_generic_expression(size.clone())?;

                match checked_size {
                    Constant::Generic(_) => constants.push(size),
                    _ => {}
                };

                Ok(DeclarationType::Array(DeclarationArrayType::new(
                    self.check_declaration_type(*t, module_id, types, constants)?,
                    checked_size,
                )))
            }
            // UnresolvedType::User(id) => {
            //     types
            //         .get(module_id)
            //         .unwrap()
            //         .get(&id)
            //         .cloned()
            //         .ok_or_else(|| ErrorInner {
            //             pos: Some(pos),
            //             message: format!(
            //                 "Expected the array size to have type field, found {}",
            //                 e.get_type()
            //             ),
            //         })?;

            //     let size = match size {
            //         FieldElementExpression::Number(v) => Ok(v),
            //         _ => Err(ErrorInner {
            //             pos: Some(pos),
            //             message: format!(
            //                 "Expected the array size to be a constant, found {}",
            //                 size
            //             ),
            //         }),
            //     }?;

            //     let size = size.to_dec_string().parse::<usize>().unwrap();

            //     Ok(Type::Array(ArrayType::new(
            //         self.check_type::<T>(*t, module_id, types)?,
            //         size,
            //     )))
            // }
            UnresolvedType::User(id) => types
                .get(module_id)
                .unwrap()
                .get(&id)
                .cloned()
                .ok_or_else(|| ErrorInner {
                    pos: Some(pos),
                    message: format!("Undefined type {}", id),
                })
                .map(|t| t.into()),
        }
    }

    fn check_variable(
        &mut self,
        v: crate::absy::VariableNode<'ast>,
        module_id: &ModuleId,
        types: &TypeMap<'ast>,
    ) -> Result<Variable<'ast, T>, Vec<ErrorInner>> {
        Ok(Variable::with_id_and_type(
            v.value.id,
            self.check_type(v.value._type, module_id, types)
                .map_err(|e| vec![e])?,
        ))
    }

    fn check_declaration_variable(
        &mut self,
        v: crate::absy::VariableNode<'ast>,
        module_id: &ModuleId,
        types: &TypeMap<'ast>,
        constants: &mut Vec<ExpressionNode<'ast>>,
    ) -> Result<DeclarationVariable<'ast>, Vec<ErrorInner>> {
        Ok(DeclarationVariable::with_id_and_type(
            v.value.id,
            self.check_declaration_type(v.value._type, module_id, types, constants)
                .map_err(|e| vec![e])?,
        ))
    }

    fn check_for_loop(
        &mut self,
        var: crate::absy::VariableNode<'ast>,
        from: ExpressionNode<'ast>,
        to: ExpressionNode<'ast>,
        statements: Vec<StatementNode<'ast>>,
        pos: (Position, Position),
        module_id: &ModuleId,
        types: &TypeMap<'ast>,
    ) -> Result<TypedStatement<'ast, T>, Vec<ErrorInner>> {
        self.check_for_var(&var).map_err(|e| vec![e])?;

        let var = self.check_variable(var, module_id, types).unwrap();

        let from = self
            .check_expression(from, module_id, &types)
            .map_err(|e| vec![e])?;
        let to = self
            .check_expression(to, module_id, &types)
            .map_err(|e| vec![e])?;

        let from = match from {
            TypedExpression::Uint(from) => match from.bitwidth() {
                UBitwidth::B32 => Ok(from.try_into().unwrap()),
                bitwidth => Err(ErrorInner {
                    pos: Some(pos),
                    message: format!(
                        "Expected lower loop bound to be of type u32, found {}",
                        Type::<T>::Uint(bitwidth)
                    ),
                }),
            },
            TypedExpression::Int(v) => {
                UExpression::try_from_int(v, UBitwidth::B32).map_err(|_| ErrorInner {
                    pos: Some(pos),
                    message: format!(
                        "Expected lower loop bound to be of type u32, found {}",
                        Type::<T>::Int
                    ),
                })
            }
            from => Err(ErrorInner {
                pos: Some(pos),
                message: format!(
                    "Expected lower loop bound to be of type u32, found {}",
                    from.get_type()
                ),
            }),
        }
        .map_err(|e| vec![e])?;

        let to = match to {
            TypedExpression::Uint(to) => match to.bitwidth() {
                UBitwidth::B32 => Ok(to.try_into().unwrap()),
                bitwidth => Err(ErrorInner {
                    pos: Some(pos),
                    message: format!(
                        "Expected upper loop bound to be of type u32, found {}",
                        Type::<T>::Uint(bitwidth)
                    ),
                }),
            },
            TypedExpression::Int(v) => {
                UExpression::try_from_int(v, UBitwidth::B32).map_err(|_| ErrorInner {
                    pos: Some(pos),
                    message: format!(
                        "Expected upper loop bound to be of type u32, found {}",
                        Type::<T>::Int
                    ),
                })
            }
            to => Err(ErrorInner {
                pos: Some(pos),
                message: format!(
                    "Expected upper loop bound to be of type u32, found {}",
                    to.get_type()
                ),
            }),
        }
        .map_err(|e| vec![e])?;

        self.insert_into_scope(var.clone());

        let mut checked_statements = vec![];

        for stat in statements {
            let checked_stat = self.check_statement(stat, module_id, types)?;
            checked_statements.push(checked_stat);
        }

        Ok(TypedStatement::For(var, from, to, checked_statements))
    }

    fn check_statement(
        &mut self,
        stat: StatementNode<'ast>,
        module_id: &ModuleId,
        types: &TypeMap<'ast>,
    ) -> Result<TypedStatement<'ast, T>, Vec<ErrorInner>> {
        let pos = stat.pos();

        match stat.value {
            Statement::Return(e) => {
                let mut expression_list_checked = vec![];
                let mut errors = vec![];

                let return_types = std::mem::take(&mut self.return_types).unwrap();

                for e in e.value.expressions.into_iter() {
                    let e_checked = self
                        .check_expression(e, module_id, &types)
                        .map_err(|e| vec![e])?;
                    expression_list_checked.push(e_checked);
                }

                let res = match expression_list_checked.len() == return_types.len() {
                    true => match expression_list_checked
                        .iter()
                        .zip(return_types.clone())
                        .map(|(e, t)| TypedExpression::align_to_type(e.clone(), t.into()))
                        .collect::<Result<Vec<_>, _>>()
                        .map_err(|e| {
                            vec![ErrorInner {
                                pos: Some(pos),
                                message: format!(
                                    "Expected return value to be of type {}, found {}",
                                    e.1, e.0
                                ),
                            }]
                        }) {
                        Ok(e) => {
                            match e.iter().map(|e| e.get_type()).collect::<Vec<_>>() == return_types
                            {
                                true => {}
                                false => errors.push(ErrorInner {
                                    pos: Some(pos),
                                    message: format!(
                                        "Expected ({}) in return statement, found ({})",
                                        return_types
                                            .iter()
                                            .map(|t| t.to_string())
                                            .collect::<Vec<_>>()
                                            .join(", "),
                                        e.iter()
                                            .map(|e| e.get_type())
                                            .map(|t| t.to_string())
                                            .collect::<Vec<_>>()
                                            .join(", ")
                                    ),
                                }),
                            };
                            TypedStatement::Return(e)
                        }
                        Err(err) => {
                            errors.extend(err);
                            TypedStatement::Return(expression_list_checked)
                        }
                    },
                    false => {
                        errors.push(ErrorInner {
                            pos: Some(pos),
                            message: format!(
                                "Expected {} expressions in return statement, found {}",
                                return_types.len(),
                                expression_list_checked.len()
                            ),
                        });
                        TypedStatement::Return(expression_list_checked)
                    }
                };

                if errors.len() > 0 {
                    return Err(errors);
                }

                Ok(res)
            }
            Statement::Declaration(var) => {
                let var = self.check_variable(var, module_id, types)?;
                match self.insert_into_scope(var.clone()) {
                    true => Ok(TypedStatement::Declaration(var)),
                    false => Err(ErrorInner {
                        pos: Some(pos),
                        message: format!("Duplicate declaration for variable named {}", var.id),
                    }),
                }
                .map_err(|e| vec![e])
            }
            Statement::Definition(assignee, expr) => {
                // we create multidef when rhs is a function call to benefit from inference
                // check rhs is not a function call here
                if let Expression::FunctionCall(..) = expr.value {
                    panic!("Parser should not generate Definition where the right hand side is a FunctionCall")
                }

                // check the expression to be assigned
                let checked_expr = self
                    .check_expression(expr, module_id, &types)
                    .map_err(|e| vec![e])?;

                // check that the assignee is declared and is well formed
                let var = self
                    .check_assignee(assignee, module_id, &types)
                    .map_err(|e| vec![e])?;

                let var_type = var.get_type();

                // make sure the assignee has the same type as the rhs
                match var_type.clone() {
                    Type::FieldElement => FieldElementExpression::try_from_typed(checked_expr)
                        .map(TypedExpression::from),
                    Type::Boolean => {
                        BooleanExpression::try_from_typed(checked_expr).map(TypedExpression::from)
                    }
                    Type::Uint(bitwidth) => UExpression::try_from_typed(checked_expr, bitwidth)
                        .map(TypedExpression::from),
                    Type::Array(array_ty) => {
                        ArrayExpression::try_from_typed(checked_expr, array_ty)
                            .map(TypedExpression::from)
                    }
                    Type::Struct(struct_ty) => {
                        StructExpression::try_from_typed(checked_expr, struct_ty)
                            .map(TypedExpression::from)
                    }
                    Type::Int => Err(checked_expr), // Integers cannot be assigned
                }
                .map_err(|e| ErrorInner {
                    pos: Some(pos),
                    message: format!(
                        "Expression {} of type {} cannot be assigned to {} of type {}",
                        e,
                        e.get_type(),
                        var.clone(),
                        var_type
                    ),
                })
                .map(|rhs| TypedStatement::Definition(var, rhs))
                .map_err(|e| vec![e])
            }
            Statement::Assertion(e) => {
                let e = self
                    .check_expression(e, module_id, &types)
                    .map_err(|e| vec![e])?;

                match e {
                    TypedExpression::Boolean(e) => Ok(TypedStatement::Assertion(e)),
                    e => Err(ErrorInner {
                        pos: Some(pos),
                        message: format!(
                            "Expected {} to be of type bool, found {}",
                            e,
                            e.get_type(),
                        ),
                    }),
                }
                .map_err(|e| vec![e])
            }
            Statement::For(var, from, to, statements) => {
                self.enter_scope();

                let res = self.check_for_loop(var, from, to, statements, pos, module_id, types);

                self.exit_scope();

                res
            }
            Statement::MultipleDefinition(assignees, rhs) => {
                match rhs.value {
                    // Right side has to be a function call
                    Expression::FunctionCall(fun_id, arguments) => {

                        // check lhs assignees are defined
<<<<<<< HEAD
                        let (assignees, errors): (Vec<_>, Vec<_>) = assignees.into_iter().map(|a| self.check_assignee(a, module_id, types)).partition(|r| r.is_ok());
=======
                        let (assignees, errors): (Vec<_>, Vec<_>) = assignees.into_iter().map(|a| self.check_assignee::<T>(a, module_id, types)).partition(|r| r.is_ok());

                        if !errors.is_empty() {
                            return Err(errors.into_iter().map(|e| e.unwrap_err()).collect());
                        }

                        // constrain assignees to being identifiers
                        let (variables, errors): (Vec<_>, Vec<_>) = assignees.into_iter().map(|a| match a.unwrap() {
                            TypedAssignee::Identifier(v) => Ok(v),
                            a => Err(ErrorInner {
                                pos: Some(pos),
                                message: format!("Only assignment to identifiers is supported, found {}", a)
                            })
                        }).partition(|r| r.is_ok());
>>>>>>> cc8e26bc

                        if !errors.is_empty() {
                            return Err(errors.into_iter().map(|e| e.unwrap_err()).collect());
                        }

                        let assignees: Vec<_> = assignees.into_iter().map(|a| a.unwrap()).collect();

<<<<<<< HEAD
                        let assignee_types: Vec<_> = assignees.iter().map(|a| Some(a.get_type().clone())).collect();
=======
                        let vars_types: Vec<_> = variables.iter().map(|a| Some(a.get_type())).collect();
>>>>>>> cc8e26bc

                        // find argument types
                        let mut arguments_checked = vec![];
                        for arg in arguments {
                            let arg_checked = self.check_expression(arg, module_id, &types).map_err(|e| vec![e])?;
                            arguments_checked.push(arg_checked);
                        }

                        let arguments_types: Vec<_> =
                            arguments_checked.iter().map(|a| a.get_type()).collect();

                        let query = FunctionQuery::new(&fun_id, &arguments_types, &assignee_types);

                        let functions = self.find_functions(&query);

                        match functions.len() {
                    		// the function has to be defined
                    		1 => {

                                let mut functions = functions;
                                let f = functions.pop().unwrap();

                                let arguments_checked = arguments_checked.into_iter().zip(f.signature.inputs.clone()).map(|(a, t)| TypedExpression::align_to_type(a, t.into())).collect::<Result<Vec<_>, _>>().map_err(|e| vec![ErrorInner {
                                    pos: Some(pos),
                                    message: format!("Expected function call argument to be of type {}, found {} of type {}", e.1, e.0, e.0.get_type())
                                }])?;

                                let call = TypedExpressionList::FunctionCall(f.clone().into(), arguments_checked, assignees.iter().map(|a| a.get_type()).collect());

                                Ok(TypedStatement::MultipleDefinition(assignees, call))
                    		},
                    		0 => Err(ErrorInner {                         pos: Some(pos),
 message: format!("Function definition for function {} with signature {} not found.", fun_id, query) }),
                            n => Err(ErrorInner {
                        pos: Some(pos),
                        message: format!("Ambiguous call to function {}, {} candidates were found. Please be more explicit.", fun_id, n)
                    })
                    	}
                    }
                    _ => Err(ErrorInner {
                        pos: Some(pos),
                        message: format!("{} should be a function call", rhs),
                    }),
                }.map_err(|e| vec![e])
            }
        }
    }

    fn check_assignee(
        &mut self,
        assignee: AssigneeNode<'ast>,
        module_id: &ModuleId,
        types: &TypeMap<'ast>,
    ) -> Result<TypedAssignee<'ast, T>, ErrorInner> {
        let pos = assignee.pos();
        // check that the assignee is declared
        match assignee.value {
            Assignee::Identifier(variable_name) => match self.get_scope(&variable_name) {
                Some(var) => Ok(TypedAssignee::Identifier(Variable::with_id_and_type(
                    variable_name,
                    var.id._type.clone(),
                ))),
                None => Err(ErrorInner {
                    pos: Some(assignee.pos()),
                    message: format!("Variable `{}` is undeclared", variable_name),
                }),
            },
            Assignee::Select(box assignee, box index) => {
                let checked_assignee = self.check_assignee(assignee, module_id, &types)?;

                let ty = checked_assignee.get_type();
                match ty {
                    Type::Array(..) => {
                        let checked_index = match index {
                            RangeOrExpression::Expression(e) => {
                                self.check_expression(e, module_id, &types)?
                            }
                            r => unimplemented!(
                                "Using slices in assignments is not supported yet, found {}",
                                r
                            ),
                        };

                        let checked_typed_index =
                            UExpression::try_from_typed(checked_index, UBitwidth::B32).map_err(
                                |e| ErrorInner {
                                    pos: Some(pos),
                                    message: format!(
                                        "Expected array {} index to have type u32, found {}",
                                        checked_assignee,
                                        e.get_type()
                                    ),
                                },
                            )?;

                        Ok(TypedAssignee::Select(
                            box checked_assignee,
                            box checked_typed_index,
                        ))
                    }
                    ty => Err(ErrorInner {
                        pos: Some(pos),
                        message: format!(
                            "Cannot access element at index {} on {} of type {}",
                            index, checked_assignee, ty,
                        ),
                    }),
                }
            }
            Assignee::Member(box assignee, box member) => {
                let checked_assignee = self.check_assignee(assignee, module_id, &types)?;

                let ty = checked_assignee.get_type();
                match &ty {
                    Type::Struct(members) => match members.iter().find(|m| m.id == member) {
                        Some(_) => Ok(TypedAssignee::Member(box checked_assignee, member.into())),
                        None => Err(ErrorInner {
                            pos: Some(pos),
                            message: format!(
                                "{} {{{}}} doesn't have member {}",
                                ty,
                                members
                                    .iter()
                                    .map(|m| format!("{}: {}", m.id, m.ty))
                                    .collect::<Vec<_>>()
                                    .join(", "),
                                member
                            ),
                        }),
                    },
                    ty => Err(ErrorInner {
                        pos: Some(pos),

                        message: format!(
                            "Cannot access field {} on {} as of type {}",
                            member, checked_assignee, ty,
                        ),
                    }),
                }
            }
        }
    }

    fn check_spread_or_expression(
        &mut self,
        spread_or_expression: SpreadOrExpression<'ast>,
        module_id: &ModuleId,
        types: &TypeMap<'ast>,
    ) -> Result<Vec<TypedExpression<'ast, T>>, ErrorInner> {
        match spread_or_expression {
            SpreadOrExpression::Spread(s) => {
                let pos = s.pos();

                let checked_expression =
                    self.check_expression(s.value.expression, module_id, &types)?;

                let res = match checked_expression {
                    TypedExpression::Array(e) => {
                        let ty = e.inner_type().clone();

                        let size = e.size();

                        match size.into_inner() {
                            UExpressionInner::Value(size) => {
                                                        match e.into_inner() {
                            // if we're doing a spread over an inline array, we return the inside of the array: ...[x, y, z] == x, y, z
                            // this is not strictly needed, but it makes spreads memory linear rather than quadratic
                            ArrayExpressionInner::Value(v) => Ok(v),
                            // otherwise we return a[0], ..., a[a.size() -1 ]
                            e => Ok((0..size)
                                .map(|i| match &ty {
                                    Type::FieldElement => FieldElementExpression::select(
                                        e.clone().annotate(Type::FieldElement, size as usize),
                                        i as u32,
                                    )
                                    .into(),
                                    Type::Uint(bitwidth) => UExpression::select(
                                        e.clone().annotate(Type::Uint(*bitwidth), size as usize),
                                        i as u32,
                                    )
                                    .into(),
                                    Type::Boolean => BooleanExpression::select(
                                        e.clone().annotate(Type::Boolean, size as usize),
                                        i as u32,
                                    )
                                    .into(),
                                    Type::Array(array_type) => ArrayExpression::select(
                                        e.clone().annotate(
                                            Type::Array(array_type.clone()),
                                            size as usize,
                                        ),
                                        i as u32,
                                    )
                                    .into(),
                                    Type::Struct(members) => StructExpression::select(
                                        e
                                            .clone()
                                            .annotate(Type::Struct(members.clone()), size as usize),
                                        i as u32,
                                    )
                                    .into(),
                                    Type::Int => IntExpression::select(
                                        e.clone().annotate(Type::Int, size as usize),
                                        i as u32,
                                    )
                                    .into(),
                                })
                                .collect()),
                        }
                    },
                    size => Err(ErrorInner {
                        pos: Some(pos),
                        message: format!(
                            "The spread operator must apply on a constant-sized array, found size {}",
                            size.annotate(UBitwidth::B32)
                        ),
                    })
                        }
                    }
                    e => Err(ErrorInner {
                        pos: Some(pos),
                        message: format!(
                            "Expected spread operator to apply on array, found {}",
                            e.get_type()
                        ),
                    }),
                };

                let res = res.unwrap();

                Ok(res)
            }
            SpreadOrExpression::Expression(e) => {
                self.check_expression(e, module_id, &types).map(|r| vec![r])
            }
        }
    }

    fn check_expression(
        &mut self,
        expr: ExpressionNode<'ast>,
        module_id: &ModuleId,
        types: &TypeMap<'ast>,
    ) -> Result<TypedExpression<'ast, T>, ErrorInner> {
        let pos = expr.pos();

        match expr.value {
            Expression::IntConstant(v) => Ok(IntExpression::Value(v).into()),
            Expression::BooleanConstant(b) => Ok(BooleanExpression::Value(b).into()),
            Expression::Identifier(name) => {
                // check that `id` is defined in the scope
                match self.get_scope(&name) {
                    Some(v) => match v.id.get_type() {
                        Type::Boolean => Ok(BooleanExpression::Identifier(name.into()).into()),
                        Type::Uint(bitwidth) => Ok(UExpressionInner::Identifier(name.into())
                            .annotate(bitwidth)
                            .into()),
                        Type::FieldElement => {
                            Ok(FieldElementExpression::Identifier(name.into()).into())
                        }
                        Type::Array(array_type) => {
                            Ok(ArrayExpressionInner::Identifier(name.into())
                                .annotate(*array_type.ty, array_type.size)
                                .into())
                        }
                        Type::Struct(members) => Ok(StructExpressionInner::Identifier(name.into())
                            .annotate(members)
                            .into()),
                        Type::Int => unreachable!(),
                    },
                    None => Err(ErrorInner {
                        pos: Some(pos),
                        message: format!("Identifier \"{}\" is undefined", name),
                    }),
                }
            }
            Expression::Add(box e1, box e2) => {
                let e1_checked = self.check_expression(e1, module_id, &types)?;
                let e2_checked = self.check_expression(e2, module_id, &types)?;

                use self::TypedExpression::*;

                let (e1_checked, e2_checked) = TypedExpression::align_without_integers(
                    e1_checked, e2_checked,
                )
                .map_err(|(e1, e2)| ErrorInner {
                    pos: Some(pos),
                    message: format!("Cannot apply `+` to {}, {}", e1.get_type(), e2.get_type()),
                })?;

                match (e1_checked, e2_checked) {
                    (Int(e1), Int(e2)) => Ok(IntExpression::Add(box e1, box e2).into()),
                    (TypedExpression::FieldElement(e1), TypedExpression::FieldElement(e2)) => {
                        Ok(FieldElementExpression::Add(box e1, box e2).into())
                    }
                    (TypedExpression::Uint(e1), TypedExpression::Uint(e2)) => {
                        if e1.get_type() == e2.get_type() {
                            Ok((e1 + e2).into())
                        } else {
                            Err(ErrorInner {
                                pos: Some(pos),

                                message: format!(
                                    "Cannot apply `+` to {}, {}",
                                    e1.get_type(),
                                    e2.get_type()
                                ),
                            })
                        }
                    }
                    (t1, t2) => Err(ErrorInner {
                        pos: Some(pos),

                        message: format!(
                            "Cannot apply `+` to {}, {}",
                            t1.get_type(),
                            t2.get_type()
                        ),
                    }),
                }
            }
            Expression::Sub(box e1, box e2) => {
                let e1_checked = self.check_expression(e1, module_id, &types)?;
                let e2_checked = self.check_expression(e2, module_id, &types)?;

                use self::TypedExpression::*;

                let (e1_checked, e2_checked) = TypedExpression::align_without_integers(
                    e1_checked, e2_checked,
                )
                .map_err(|(e1, e2)| ErrorInner {
                    pos: Some(pos),
                    message: format!("Cannot apply `-` to {}, {}", e1.get_type(), e2.get_type()),
                })?;

                match (e1_checked, e2_checked) {
                    (Int(e1), Int(e2)) => Ok(IntExpression::Sub(box e1, box e2).into()),
                    (TypedExpression::Uint(e1), TypedExpression::Uint(e2)) => {
                        if e1.get_type() == e2.get_type() {
                            Ok((e1 - e2).into())
                        } else {
                            Err(ErrorInner {
                                pos: Some(pos),

                                message: format!(
                                    "Cannot apply `-` to {}, {}",
                                    e1.get_type(),
                                    e2.get_type()
                                ),
                            })
                        }
                    }
                    (FieldElement(e1), FieldElement(e2)) => {
                        Ok(FieldElementExpression::Sub(box e1, box e2).into())
                    }
                    (t1, t2) => Err(ErrorInner {
                        pos: Some(pos),

                        message: format!(
                            "Expected only field elements, found {}, {}",
                            t1.get_type(),
                            t2.get_type()
                        ),
                    }),
                }
            }
            Expression::Mult(box e1, box e2) => {
                let e1_checked = self.check_expression(e1, module_id, &types)?;
                let e2_checked = self.check_expression(e2, module_id, &types)?;

                use self::TypedExpression::*;

                let (e1_checked, e2_checked) = TypedExpression::align_without_integers(
                    e1_checked, e2_checked,
                )
                .map_err(|(e1, e2)| ErrorInner {
                    pos: Some(pos),
                    message: format!("Cannot apply `*` to {}, {}", e1.get_type(), e2.get_type()),
                })?;

                match (e1_checked, e2_checked) {
                    (Int(e1), Int(e2)) => Ok(IntExpression::Mult(box e1, box e2).into()),
                    (TypedExpression::FieldElement(e1), TypedExpression::FieldElement(e2)) => {
                        Ok(FieldElementExpression::Mult(box e1, box e2).into())
                    }
                    (TypedExpression::Uint(e1), TypedExpression::Uint(e2)) => {
                        if e1.get_type() == e2.get_type() {
                            Ok((e1 * e2).into())
                        } else {
                            Err(ErrorInner {
                                pos: Some(pos),

                                message: format!(
                                    "Cannot apply `*` to {}, {}",
                                    e1.get_type(),
                                    e2.get_type()
                                ),
                            })
                        }
                    }
                    (t1, t2) => Err(ErrorInner {
                        pos: Some(pos),

                        message: format!(
                            "Cannot apply `*` to {}, {}",
                            t1.get_type(),
                            t2.get_type()
                        ),
                    }),
                }
            }
            Expression::Div(box e1, box e2) => {
                let e1_checked = self.check_expression(e1, module_id, &types)?;
                let e2_checked = self.check_expression(e2, module_id, &types)?;

                use self::TypedExpression::*;

                let (e1_checked, e2_checked) = TypedExpression::align_without_integers(
                    e1_checked, e2_checked,
                )
                .map_err(|(e1, e2)| ErrorInner {
                    pos: Some(pos),
                    message: format!("Cannot apply `/` to {}, {}", e1.get_type(), e2.get_type()),
                })?;

                match (e1_checked, e2_checked) {
                    (Int(e1), Int(e2)) => Ok(FieldElementExpression::Div(
                        box FieldElementExpression::try_from_int(e1).map_err(|e| ErrorInner {
                            pos: Some(pos),
                            message: format!("{} cannot be the first summand of operation `/`", e),
                        })?,
                        box FieldElementExpression::try_from_int(e2).map_err(|e| ErrorInner {
                            pos: Some(pos),
                            message: format!("{} cannot be the second summand of operation `/`", e),
                        })?,
                    )
                    .into()),
                    (FieldElement(e1), FieldElement(e2)) => {
                        Ok(FieldElementExpression::Div(box e1, box e2).into())
                    }
                    (TypedExpression::Uint(e1), TypedExpression::Uint(e2)) => {
                        if e1.get_type() == e2.get_type() {
                            Ok((e1 / e2).into())
                        } else {
                            Err(ErrorInner {
                                pos: Some(pos),

                                message: format!(
                                    "Cannot apply `/` to {}, {}",
                                    e1.get_type(),
                                    e2.get_type()
                                ),
                            })
                        }
                    }
                    (t1, t2) => Err(ErrorInner {
                        pos: Some(pos),

                        message: format!(
                            "Cannot apply `/` to {}, {}",
                            t1.get_type(),
                            t2.get_type()
                        ),
                    }),
                }
            }
            Expression::Rem(box e1, box e2) => {
                let e1_checked = self.check_expression(e1, module_id, &types)?;
                let e2_checked = self.check_expression(e2, module_id, &types)?;

                match (e1_checked, e2_checked) {
                    (TypedExpression::Uint(e1), TypedExpression::Uint(e2)) => {
                        if e1.get_type() == e2.get_type() {
                            Ok((e1 % e2).into())
                        } else {
                            Err(ErrorInner {
                                pos: Some(pos),

                                message: format!(
                                    "Cannot apply `%` to {}, {}",
                                    e1.get_type(),
                                    e2.get_type()
                                ),
                            })
                        }
                    }
                    (t1, t2) => Err(ErrorInner {
                        pos: Some(pos),

                        message: format!(
                            "Cannot apply `%` to {}, {}",
                            t1.get_type(),
                            t2.get_type()
                        ),
                    }),
                }
            }
            Expression::Pow(box e1, box e2) => {
                let e1_checked = self.check_expression(e1, module_id, &types)?;
                let e2_checked = self.check_expression(e2, module_id, &types)?;

                let e1_checked = match FieldElementExpression::try_from_typed(e1_checked) {
                    Ok(e) => e.into(),
                    Err(e) => e,
                };
                let e2_checked = match UExpression::try_from_typed(e2_checked, UBitwidth::B32) {
                    Ok(e) => e.into(),
                    Err(e) => e,
                };

                match (e1_checked, e2_checked) {
                    (TypedExpression::FieldElement(e1), TypedExpression::Uint(e2)) => Ok(
                        TypedExpression::FieldElement(FieldElementExpression::Pow(box e1, box e2)),
                    ),
                    (t1, t2) => Err(ErrorInner {
                        pos: Some(pos),

                        message: format!(
                            "Expected `field` and `u32`, found {}, {}",
                            t1.get_type(),
                            t2.get_type()
                        ),
                    }),
                }
            }
            Expression::IfElse(box condition, box consequence, box alternative) => {
                let condition_checked = self.check_expression(condition, module_id, &types)?;
                let consequence_checked = self.check_expression(consequence, module_id, &types)?;
                let alternative_checked = self.check_expression(alternative, module_id, &types)?;

                let (consequence_checked, alternative_checked) =
                    TypedExpression::align_without_integers(
                        consequence_checked,
                        alternative_checked,
                    )
                    .map_err(|(e1, e2)| ErrorInner {
                        pos: Some(pos),
                        message: format!("{{consequence}} and {{alternative}} in `if/else` expression should have the same type, found {}, {}", e1.get_type(), e2.get_type()),
                    })?;

                match condition_checked {
                    TypedExpression::Boolean(condition) => {
                        match (consequence_checked, alternative_checked) {
                            (TypedExpression::FieldElement(consequence), TypedExpression::FieldElement(alternative)) => {
                                Ok(FieldElementExpression::IfElse(box condition, box consequence, box alternative).into())
                            },
                            (TypedExpression::Boolean(consequence), TypedExpression::Boolean(alternative)) => {
                                Ok(BooleanExpression::IfElse(box condition, box consequence, box alternative).into())
                            },
                            (TypedExpression::Array(consequence), TypedExpression::Array(alternative)) => {
                                let inner_type = consequence.inner_type().clone();
                                let size = consequence.size();
                                Ok(ArrayExpressionInner::IfElse(box condition, box consequence, box alternative).annotate(inner_type, size).into())
                            },
                            (TypedExpression::Struct(consequence), TypedExpression::Struct(alternative)) => {
                                let ty = consequence.ty().clone();
                                Ok(StructExpressionInner::IfElse(box condition, box consequence, box alternative).annotate(ty).into())
                            },
                            (TypedExpression::Uint(consequence), TypedExpression::Uint(alternative)) => {
                                let bitwidth = consequence.bitwidth();
                                Ok(UExpressionInner::IfElse(box condition, box consequence, box alternative).annotate(bitwidth).into())
                            },
                            (TypedExpression::Int(consequence), TypedExpression::Int(alternative)) => {
                                Ok(IntExpression::IfElse(box condition, box consequence, box alternative).into())
                            },
                            (c, a) => Err(ErrorInner {
                                pos: Some(pos),
                                message: format!("{{consequence}} and {{alternative}} in `if/else` expression should have the same type, found {}, {}", c.get_type(), a.get_type())
                            })
                        }
                    }
                    c => Err(ErrorInner {
                        pos: Some(pos),
                        message: format!(
                            "{{condition}} after `if` should be a boolean, found {}",
                            c.get_type()
                        ),
                    }),
                }
            }
            Expression::FieldConstant(n) => Ok(FieldElementExpression::Number(
                T::try_from(n).map_err(|_| ErrorInner {
                    pos: Some(pos),
                    message: format!(
                        "Field constant not in the representable range [{}, {}]",
                        T::min_value(),
                        T::max_value()
                    ),
                })?,
            )
            .into()),
            Expression::U8Constant(n) => Ok(UExpressionInner::Value(n.into()).annotate(8).into()),
            Expression::U16Constant(n) => Ok(UExpressionInner::Value(n.into()).annotate(16).into()),
            Expression::U32Constant(n) => Ok(UExpressionInner::Value(n.into()).annotate(32).into()),
            Expression::FunctionCall(fun_id, arguments) => {
                // check the arguments
                let mut arguments_checked = vec![];
                for arg in arguments {
                    let arg_checked = self.check_expression(arg, module_id, &types)?;
                    arguments_checked.push(arg_checked);
                }

                let mut arguments_types = vec![];
                for arg in arguments_checked.iter() {
                    arguments_types.push(arg.get_type());
                }

                // outside of multidef, function calls must have a single return value
                // we use type inference to determine the type of the return, so we don't specify it
                let query = FunctionQuery::new(&fun_id, &arguments_types, &[None]);

                let functions = self.find_functions(&query);

                match functions.len() {
                    // the function has to be defined
                    1 => {
                        let mut functions = functions;

                        let f = functions.pop().unwrap();

                        let signature = f.signature;

                        let arguments_checked = arguments_checked.into_iter().zip(signature.inputs.clone()).map(|(a, t)| TypedExpression::align_to_type(a, t.into())).collect::<Result<Vec<_>, _>>().map_err(|e| ErrorInner {
                           pos: Some(pos),
                           message: format!("Expected function call argument to be of type {}, found {}", e.1, e.0)
                        })?;

                        let output_types = signature.get_output_types(arguments_checked.iter().map(|a| a.get_type()).collect());

                        // the return count has to be 1
                        match output_types.len() {
                            1 => match &output_types[0] {
                                Type::Int => unreachable!(),
                                Type::FieldElement => Ok(FieldElementExpression::FunctionCall(
<<<<<<< HEAD
                                    DeclarationFunctionKey {
                                        module: module_id.clone(),
                                        id: f.id,
                                        signature: signature.clone(),
=======
                                    FunctionKey {
                                        id: f.id,
                                        signature: f.signature.clone(),
>>>>>>> cc8e26bc
                                    },
                                    arguments_checked,
                                )
                                .into()),
                                Type::Boolean => Ok(BooleanExpression::FunctionCall(
<<<<<<< HEAD
                                    DeclarationFunctionKey {
                                        module: module_id.clone(),
                                        id: f.id,
                                        signature: signature.clone(),
=======
                                    FunctionKey {
                                        id: f.id,
                                        signature: f.signature.clone(),
>>>>>>> cc8e26bc
                                    },
                                    arguments_checked,
                                )
                                .into()),
                                Type::Uint(bitwidth) => Ok(UExpressionInner::FunctionCall(
<<<<<<< HEAD
                                    DeclarationFunctionKey {
                                        module: module_id.clone(),
                                        id: f.id,
                                        signature: signature.clone(),
=======
                                    FunctionKey {
                                        id: f.id,
                                        signature: f.signature.clone(),
>>>>>>> cc8e26bc
                                    },
                                    arguments_checked,
                                )
                                .annotate(*bitwidth)
                                .into()),
                                Type::Struct(members) => Ok(StructExpressionInner::FunctionCall(
<<<<<<< HEAD
                                    DeclarationFunctionKey {
                                        module: module_id.clone(),
                                        id: f.id,
                                        signature: signature.clone(),
=======
                                    FunctionKey {
                                        id: f.id,
                                        signature: f.signature.clone(),
>>>>>>> cc8e26bc
                                    },
                                    arguments_checked,
                                )
                                .annotate(members.clone().into())
                                .into()),
                                Type::Array(array_type) => Ok(ArrayExpressionInner::FunctionCall(
<<<<<<< HEAD
                                    DeclarationFunctionKey {
                                        module: module_id.clone(),
                                        id: f.id,
                                        signature: signature.clone(),
=======
                                    FunctionKey {
                                        id: f.id,
                                        signature: f.signature.clone(),
>>>>>>> cc8e26bc
                                    },
                                    arguments_checked,
                                )
                                .annotate(*array_type.ty.clone(), array_type.size)
                                .into()),
                            },
                            n => Err(ErrorInner {
                                pos: Some(pos),

                                message: format!(
                                    "{} returns {} values but is called outside of a definition",
                                    f.id, n
                                ),
                            }),
                        }
                    }
                    0 => Err(ErrorInner {
                        pos: Some(pos),

                        message: format!(
                            "Function definition for function {} with signature {} not found.",
                            fun_id, query
                        ),
                    }),
                    n => Err(ErrorInner {
                        pos: Some(pos),
                        message: format!("Ambiguous call to function {}, {} candidates were found. Please be more explicit.", fun_id, n)
                    }),
                }
            }
            Expression::Lt(box e1, box e2) => {
                let e1_checked = self.check_expression(e1, module_id, &types)?;
                let e2_checked = self.check_expression(e2, module_id, &types)?;

                let (e1_checked, e2_checked) = TypedExpression::align_without_integers(
                    e1_checked, e2_checked,
                )
                .map_err(|(e1, e2)| ErrorInner {
                    pos: Some(pos),
                    message: format!(
                        "Cannot compare {} of type {} to {} of type {}",
                        e1,
                        e1.get_type(),
                        e2,
                        e2.get_type()
                    ),
                })?;

                match (e1_checked, e2_checked) {
                    (TypedExpression::FieldElement(e1), TypedExpression::FieldElement(e2)) => {
                        Ok(BooleanExpression::FieldLt(box e1, box e2).into())
                    }
                    (TypedExpression::Uint(e1), TypedExpression::Uint(e2)) => {
                        if e1.get_type() == e2.get_type() {
                            Ok(BooleanExpression::UintLt(box e1, box e2).into())
                        } else {
                            Err(ErrorInner {
                                pos: Some(pos),
                                message: format!(
                                    "Cannot compare {} of type {} to {} of type {}",
                                    e1,
                                    e1.get_type(),
                                    e2,
                                    e2.get_type()
                                ),
                            })
                        }
                    }
                    (e1, e2) => Err(ErrorInner {
                        pos: Some(pos),
                        message: format!(
                            "Cannot compare {} of type {} to {} of type {}",
                            e1,
                            e1.get_type(),
                            e2,
                            e2.get_type()
                        ),
                    }),
                }
            }
            Expression::Le(box e1, box e2) => {
                let e1_checked = self.check_expression(e1, module_id, &types)?;
                let e2_checked = self.check_expression(e2, module_id, &types)?;

                let (e1_checked, e2_checked) = TypedExpression::align_without_integers(
                    e1_checked, e2_checked,
                )
                .map_err(|(e1, e2)| ErrorInner {
                    pos: Some(pos),
                    message: format!(
                        "Cannot compare {} of type {} to {} of type {}",
                        e1,
                        e1.get_type(),
                        e2,
                        e2.get_type()
                    ),
                })?;

                match (e1_checked, e2_checked) {
                    (TypedExpression::FieldElement(e1), TypedExpression::FieldElement(e2)) => {
                        Ok(BooleanExpression::FieldLe(box e1, box e2).into())
                    }
                    (TypedExpression::Uint(e1), TypedExpression::Uint(e2)) => {
                        if e1.get_type() == e2.get_type() {
                            Ok(BooleanExpression::UintLe(box e1, box e2).into())
                        } else {
                            Err(ErrorInner {
                                pos: Some(pos),
                                message: format!(
                                    "Cannot compare {} of type {} to {} of type {}",
                                    e1,
                                    e1.get_type(),
                                    e2,
                                    e2.get_type()
                                ),
                            })
                        }
                    }
                    (e1, e2) => Err(ErrorInner {
                        pos: Some(pos),
                        message: format!(
                            "Cannot compare {} of type {} to {} of type {}",
                            e1,
                            e1.get_type(),
                            e2,
                            e2.get_type()
                        ),
                    }),
                }
            }
            Expression::Eq(box e1, box e2) => {
                let e1_checked = self.check_expression(e1, module_id, &types)?;
                let e2_checked = self.check_expression(e2, module_id, &types)?;

                let (e1_checked, e2_checked) = TypedExpression::align_without_integers(
                    e1_checked, e2_checked,
                )
                .map_err(|(e1, e2)| ErrorInner {
                    pos: Some(pos),
                    message: format!(
                        "Cannot compare {} of type {} to {} of type {}",
                        e1,
                        e1.get_type(),
                        e2,
                        e2.get_type()
                    ),
                })?;

                match (e1_checked, e2_checked) {
                    (TypedExpression::FieldElement(e1), TypedExpression::FieldElement(e2)) => {
                        Ok(BooleanExpression::FieldEq(box e1, box e2).into())
                    }
                    (TypedExpression::Boolean(e1), TypedExpression::Boolean(e2)) => {
                        Ok(BooleanExpression::BoolEq(box e1, box e2).into())
                    }
                    (TypedExpression::Array(e1), TypedExpression::Array(e2)) => {
                        if e1.get_type() == e2.get_type() {
                            Ok(BooleanExpression::ArrayEq(box e1, box e2).into())
                        } else {
                            Err(ErrorInner {
                                pos: Some(pos),
                                message: format!(
                                    "Cannot compare {} of type {} to {} of type {}",
                                    e1,
                                    e1.get_type(),
                                    e2,
                                    e2.get_type()
                                ),
                            })
                        }
                    }
                    (TypedExpression::Struct(e1), TypedExpression::Struct(e2)) => {
                        if e1.get_type() == e2.get_type() {
                            Ok(BooleanExpression::StructEq(box e1, box e2).into())
                        } else {
                            Err(ErrorInner {
                                pos: Some(pos),
                                message: format!(
                                    "Cannot compare {} of type {} to {} of type {}",
                                    e1,
                                    e1.get_type(),
                                    e2,
                                    e2.get_type()
                                ),
                            })
                        }
                    }
                    (TypedExpression::Uint(e1), TypedExpression::Uint(e2)) => {
                        if e1.get_type() == e2.get_type() {
                            Ok(BooleanExpression::UintEq(box e1, box e2).into())
                        } else {
                            Err(ErrorInner {
                                pos: Some(pos),
                                message: format!(
                                    "Cannot compare {} of type {} to {} of type {}",
                                    e1,
                                    e1.get_type(),
                                    e2,
                                    e2.get_type()
                                ),
                            })
                        }
                    }
                    (e1, e2) => Err(ErrorInner {
                        pos: Some(pos),
                        message: format!(
                            "Cannot compare {} of type {} to {} of type {}",
                            e1,
                            e1.get_type(),
                            e2,
                            e2.get_type()
                        ),
                    }),
                }
            }
            Expression::Ge(box e1, box e2) => {
                let e1_checked = self.check_expression(e1, module_id, &types)?;
                let e2_checked = self.check_expression(e2, module_id, &types)?;

                let (e1_checked, e2_checked) = TypedExpression::align_without_integers(
                    e1_checked, e2_checked,
                )
                .map_err(|(e1, e2)| ErrorInner {
                    pos: Some(pos),
                    message: format!(
                        "Cannot compare {} of type {} to {} of type {}",
                        e1,
                        e1.get_type(),
                        e2,
                        e2.get_type()
                    ),
                })?;

                match (e1_checked, e2_checked) {
                    (TypedExpression::FieldElement(e1), TypedExpression::FieldElement(e2)) => {
                        Ok(BooleanExpression::FieldGe(box e1, box e2).into())
                    }
                    (TypedExpression::Uint(e1), TypedExpression::Uint(e2)) => {
                        if e1.get_type() == e2.get_type() {
                            Ok(BooleanExpression::UintGe(box e1, box e2).into())
                        } else {
                            Err(ErrorInner {
                                pos: Some(pos),
                                message: format!(
                                    "Cannot compare {} of type {} to {} of type {}",
                                    e1,
                                    e1.get_type(),
                                    e2,
                                    e2.get_type()
                                ),
                            })
                        }
                    }
                    (e1, e2) => Err(ErrorInner {
                        pos: Some(pos),
                        message: format!(
                            "Cannot compare {} of type {} to {} of type {}",
                            e1,
                            e1.get_type(),
                            e2,
                            e2.get_type()
                        ),
                    }),
                }
            }
            Expression::Gt(box e1, box e2) => {
                let e1_checked = self.check_expression(e1, module_id, &types)?;
                let e2_checked = self.check_expression(e2, module_id, &types)?;

                let (e1_checked, e2_checked) = TypedExpression::align_without_integers(
                    e1_checked, e2_checked,
                )
                .map_err(|(e1, e2)| ErrorInner {
                    pos: Some(pos),
                    message: format!(
                        "Cannot compare {} of type {} to {} of type {}",
                        e1,
                        e1.get_type(),
                        e2,
                        e2.get_type()
                    ),
                })?;

                match (e1_checked, e2_checked) {
                    (TypedExpression::FieldElement(e1), TypedExpression::FieldElement(e2)) => {
                        Ok(BooleanExpression::FieldGt(box e1, box e2).into())
                    }
                    (TypedExpression::Uint(e1), TypedExpression::Uint(e2)) => {
                        if e1.get_type() == e2.get_type() {
                            Ok(BooleanExpression::UintGt(box e1, box e2).into())
                        } else {
                            Err(ErrorInner {
                                pos: Some(pos),
                                message: format!(
                                    "Cannot compare {} of type {} to {} of type {}",
                                    e1,
                                    e1.get_type(),
                                    e2,
                                    e2.get_type()
                                ),
                            })
                        }
                    }
                    (e1, e2) => Err(ErrorInner {
                        pos: Some(pos),
                        message: format!(
                            "Cannot compare {} of type {} to {} of type {}",
                            e1,
                            e1.get_type(),
                            e2,
                            e2.get_type()
                        ),
                    }),
                }
            }
            Expression::Select(box array, box index) => {
                let array = self.check_expression(array, module_id, &types)?;

                match index {
<<<<<<< HEAD
                    RangeOrExpression::Range(r) => {
                        match array {
                            TypedExpression::Array(array) => {
                                match array.size().into_inner() {
                                    UExpressionInner::Value(array_size) => {
                                        let array_size = array_size as u32;

                                        let inner_type = array.inner_type().clone();

                                        // check that the bounds are valid expressions
                                        let from = r
                                            .value
                                            .from
                                            .map(|e| self.check_expression(e, module_id, &types))
                                            .unwrap_or(Ok(UExpression::from(0u32).into()))?;

                                        let to = r
                                            .value
                                            .to
                                            .map(|e| self.check_expression(e, module_id, &types))
                                            .unwrap_or(Ok(UExpression::from(array_size)
                                            .into()))?;

                                        // check the bounds are field constants
                                        // Note: it would be nice to allow any field expression, and check it's a constant after constant propagation,
                                        // but it's tricky from a type perspective: the size of the slice changes the type of the resulting array,
                                        // which doesn't work well with our static array approach. Enabling arrays to have unknown size introduces a lot
                                        // of complexity in the compiler, as function selection in inlining requires knowledge of the array size, but
                                        // determining array size potentially requires inlining and propagating. This suggests we would need semantic checking
                                        // to happen iteratively with inlining and propagation, which we can't do now as we go from absy to typed_absy
                                        let from = match from {
                                            TypedExpression::Uint(e) => Ok(e),
                                            TypedExpression::Int(v) => UExpression::try_from_int(v.clone(), UBitwidth::B32).map_err(|_| ErrorInner {
                                                    pos: Some(pos),
                                                    message: format!(
                                                        "Expected the lower bound of the range to be a u32, found {}",
                                                        v
                                                    ),
                                                }),
                                            e => Err(ErrorInner {
                                                pos: Some(pos),
                                                message: format!(
                                                    "Expected the lower bound of the range to be a u32, found {}",
                                                    e.get_type()
                                                ),
                                            })
                                        }?;

                                        let from = match from.bitwidth() {
                                            UBitwidth::B32 => match from.into_inner() {
                                                UExpressionInner::Value(v) => Ok(v),
                                                e => Err(ErrorInner {
                                                    pos: Some(pos),
                                                    message: format!(
                                                        "Expected the lower bound of the range to be a constant u32, found {}",
                                                        e.annotate(UBitwidth::B32)
                                                    ),
                                                })
                                            },
                                            _ => Err(ErrorInner {
                                                pos: Some(pos),
                                                message: format!(
                                                    "Expected the lower bound of the range to be a constant u32, found {}",
                                                    from.get_type()
                                                ),
                                            })
                                        }? as u32;

                                        let to = match to {
                                            TypedExpression::Uint(e) => Ok(e),
                                            TypedExpression::Int(v) => UExpression::try_from_int(v.clone(), UBitwidth::B32).map_err(|_| ErrorInner {
                                                    pos: Some(pos),
                                                    message: format!(
                                                        "Expected the lower bound of the range to be a u32, found {}",
                                                        v
                                                    ),
                                                }),
                                            e => Err(ErrorInner {
                                                pos: Some(pos),
                                                message: format!(
                                                    "Expected the upper bound of the range to be a u32, found {}",
                                                    e.get_type()
                                                ),
                                            })
                                        }?;

                                        let to = match to.bitwidth() {
                                                UBitwidth::B32 => match to.into_inner() {
                                                    UExpressionInner::Value(v) => Ok(v),
                                                    e => Err(ErrorInner {
                                                        pos: Some(pos),
                                                        message: format!(
                                                            "Expected the upper bound of the range to be a constant u32, found {}",
                                                            e.annotate(UBitwidth::B32)
                                                        ),
                                                    })
                                                },
                                                _ => Err(ErrorInner {
                                                    pos: Some(pos),
                                                    message: format!(
                                                        "Expected the upper bound of the range to be a constant u32, found {}",
                                                        to.get_type()
                                                    ),
                                                })
                                            }? as u32;

                                        match (from, to, array_size) {
                                            (f, _, s) if f > s => Err(ErrorInner {
                                                pos: Some(pos),
                                                message: format!(
                                                    "Lower range bound {} is out of array bounds [0, {}]",
                                                    f, s,
                                                ),
                                            }),
                                            (_, t, s) if t > s => Err(ErrorInner {
                                                pos: Some(pos),
                                                message: format!(
                                                    "Higher range bound {} is out of array bounds [0, {}]",
                                                    t, s,
                                                ),
                                            }),
                                            (f, t, _) if f > t => Err(ErrorInner {
                                                pos: Some(pos),
                                                message: format!(
                                                    "Lower range bound {} is larger than higher range bound {}",
                                                    f, t,
                                                ),
                                            }),
                                            (f, t, _) => Ok(ArrayExpressionInner::Value(
                                                (f..t)
                                                    .map(|i| match inner_type.clone() {
                                                        Type::FieldElement => FieldElementExpression::Select(
                                                            box array.clone(),
                                                            box i.into(),
                                                        )
                                                        .into(),
                                                        Type::Boolean => BooleanExpression::Select(
                                                            box array.clone(),
                                                            box i.into(),
                                                        )
                                                        .into(),
                                                        Type::Uint(bitwidth) => UExpressionInner::Select(
                                                            box array.clone(),
                                                            box i.into(),
                                                        )
                                                        .annotate(bitwidth)
                                                        .into(),
                                                        Type::Struct(struct_ty) => {
                                                            StructExpressionInner::Select(
                                                                box array.clone(),
                                                                box i.into(),
                                                            )
                                                            .annotate(struct_ty)
                                                            .into()
                                                        }
                                                        Type::Array(array_ty) => ArrayExpressionInner::Select(
                                                            box array.clone(),
                                                            box i.into(),
                                                        )
                                                        .annotate(*array_ty.ty, array_ty.size)
                                                        .into(),
                                                        Type::Int => unreachable!(),
                                                    })
                                                    .collect(),
                                            )
                                            .annotate(inner_type, t - f)
                                            .into()),
                                        }
                                    },
                                    _ => Err(ErrorInner {
                                        pos: Some(pos),
                                        message: format!(
                                            "Range are not available for arrays of non-constant length, found {}",
                                            array.size(),
                                        ),
                                    })
                                }
                            }
                            e => Err(ErrorInner {
                                pos: Some(pos),
                                message: format!(
                                    "Cannot access slice of expression {} of type {}",
                                    e,
                                    e.get_type(),
                                ),
                            }),
                        }
                    }
                    RangeOrExpression::Expression(index) => {
                        let index = self.check_expression(index, module_id, &types)?;
=======
                    RangeOrExpression::Range(r) => match array {
                        TypedExpression::Array(array) => {
                            let array_size = array.size();
                            let inner_type = array.inner_type().clone();

                            // check that the bounds are valid expressions
                            let from = r
                                .value
                                .from
                                .map(|e| self.check_expression(e, module_id, &types))
                                .unwrap_or_else(|| {
                                    Ok(FieldElementExpression::Number(T::from(0)).into())
                                })?;

                            let to = r
                                .value
                                .to
                                .map(|e| self.check_expression(e, module_id, &types))
                                .unwrap_or_else(|| {
                                    Ok(FieldElementExpression::Number(T::from(array_size)).into())
                                })?;

                            // check the bounds are field constants
                            // Note: it would be nice to allow any field expression, and check it's a constant after constant propagation,
                            // but it's tricky from a type perspective: the size of the slice changes the type of the resulting array,
                            // which doesn't work well with our static array approach. Enabling arrays to have unknown size introduces a lot
                            // of complexity in the compiler, as function selection in inlining requires knowledge of the array size, but
                            // determining array size potentially requires inlining and propagating. This suggests we would need semantic checking
                            // to happen iteratively with inlining and propagation, which we can't do now as we go from absy to typed_absy
                            let from = match from {
                                TypedExpression::FieldElement(FieldElementExpression::Number(n)) => Ok(n.to_dec_string().parse::<usize>().unwrap()),
                                e => Err(ErrorInner {
                                    pos: Some(pos),
                                    message: format!(
                                        "Expected the lower bound of the range to be a constant field, found {}",
                                        e
                                    ),
                                })
                            }?;
>>>>>>> cc8e26bc

                        let index =
                            UExpression::try_from_typed(index, UBitwidth::B32).map_err(|e| {
                                ErrorInner {
                                    pos: Some(pos),
                                    message: format!(
                                        "Expected index to be of type u32, found {}",
                                        e
                                    ),
                                }
                            })?;

                        match array {
                            TypedExpression::Array(a) => {
                                match a.inner_type().clone() {
                                    Type::FieldElement => {
                                        Ok(FieldElementExpression::select(a, index).into())
                                    }
                                    Type::Uint(..) => Ok(UExpression::select(a, index).into()),
                                    Type::Boolean => Ok(BooleanExpression::select(a, index).into()),
                                    Type::Array(..) => Ok(ArrayExpression::select(a, index).into()),
                                    Type::Struct(..) => Ok(StructExpression::select(a, index).into()),
                                    Type::Int => unreachable!(),
                                }
                            }
                            a => Err(ErrorInner {
                                pos: Some(pos),
                                message: format!(
                                    "Cannot access element as index {} of type {} on expression {} of type {}",
                                    index,
                                    index.get_type(),
                                    a,
                                    a.get_type()
                                ),
                            }),
                        }
                    }
                }
            }
            Expression::Member(box e, box id) => {
                let e = self.check_expression(e, module_id, &types)?;

                match e {
                    TypedExpression::Struct(s) => {
                        // check that the struct has that field and return the type if it does
                        let ty = s.ty().iter().find(|m| m.id == id).map(|m| *m.ty.clone());

                        match ty {
                            Some(ty) => match ty {
                                Type::Int => unreachable!(),
                                Type::FieldElement => {
                                    Ok(FieldElementExpression::member(s, id.to_string()).into())
                                }
                                Type::Boolean => {
                                    Ok(BooleanExpression::member(s, id.to_string()).into())
                                }
                                Type::Uint(..) => Ok(UExpression::member(s, id.to_string()).into()),
                                Type::Array(array_type) => {
                                    Ok(ArrayExpressionInner::Member(box s.clone(), id.to_string())
                                        .annotate(*array_type.ty.clone(), array_type.size)
                                        .into())
                                }
                                Type::Struct(..) => {
                                    Ok(StructExpression::member(s.clone(), id.to_string()).into())
                                }
                            },
                            None => Err(ErrorInner {
                                pos: Some(pos),
                                message: format!(
                                    "{} {{{}}} doesn't have member {}",
                                    s.get_type(),
                                    s.ty()
                                        .members
                                        .iter()
                                        .map(|m| format!("{}: {}", m.id, m.ty))
                                        .collect::<Vec<_>>()
                                        .join(", "),
                                    id,
                                ),
                            }),
                        }
                    }
                    e => Err(ErrorInner {
                        pos: Some(pos),
                        message: format!(
                            "Cannot access member {} on expression of type {}",
                            id,
                            e.get_type()
                        ),
                    }),
                }
            }
            Expression::InlineArray(expressions) => {
                // check each expression, getting its type
                let mut expressions_checked = vec![];
                for e in expressions {
                    let e_checked = self.check_spread_or_expression(e, module_id, &types)?;
                    expressions_checked.extend(e_checked);
                }

<<<<<<< HEAD
                if expressions_checked.len() == 0 {
                    return Err(ErrorInner {
                        pos: Some(pos),
                        message: format!("Empty arrays are not allowed",),
                    });
                }

                // we infer the inner type to be the type of the first non-integer element
                // if there was no such element, then the array only has integers and we use that as the inner type
                let inferred_type = expressions_checked
                    .iter()
                    .filter_map(|e| match e.get_type() {
                        Type::Int => None,
                        t => Some(t),
                    })
                    .next()
                    .unwrap_or(Type::Int);
=======
                // we infer the type to be the type of the first element
                let inferred_type = expressions_checked.get(0).unwrap().get_type();
>>>>>>> cc8e26bc

                match inferred_type {
                    Type::Int => {
                        // no need to check the expressions have the same type, this is guaranteed above
                        let size = expressions_checked.len() as u32;

                        Ok(ArrayExpressionInner::Value(expressions_checked)
                            .annotate(Type::Int, size as usize)
                            .into())
                    }
                    Type::FieldElement => {
                        // we check all expressions have that same type
                        let unwrapped_expressions = expressions_checked
                            .into_iter()
                            .map(|e| {
                                FieldElementExpression::try_from_typed(e)
                                    .map(|e| e.into())
                                    .map_err(|e| ErrorInner {
                                        pos: Some(pos),
                                        message: format!(
                                            "Expected {} to have type {}",
                                            e, inferred_type,
                                        ),
                                    })
                            })
                            .collect::<Result<Vec<_>, _>>()?;

                        let size = unwrapped_expressions.len() as u32;

                        Ok(ArrayExpressionInner::Value(unwrapped_expressions)
                            .annotate(Type::FieldElement, size as usize)
                            .into())
                    }
                    Type::Boolean => {
                        // we check all expressions have that same type
                        let unwrapped_expressions = expressions_checked
                            .into_iter()
                            .map(|e| {
                                BooleanExpression::try_from_typed(e)
                                    .map(|e| e.into())
                                    .map_err(|e| ErrorInner {
                                        pos: Some(pos),
                                        message: format!(
                                            "Expected {} to have type {}",
                                            e, inferred_type,
                                        ),
                                    })
                            })
                            .collect::<Result<Vec<_>, _>>()?;

                        let size = unwrapped_expressions.len() as u32;

                        Ok(ArrayExpressionInner::Value(unwrapped_expressions)
                            .annotate(Type::Boolean, size as usize)
                            .into())
                    }
                    Type::Uint(bitwidth) => {
                        // we check all expressions have that same type
                        let unwrapped_expressions = expressions_checked
                            .into_iter()
                            .map(|e| {
                                UExpression::try_from_typed(e, bitwidth)
                                    .map(|e| e.into())
                                    .map_err(|e| ErrorInner {
                                        pos: Some(pos),
                                        message: format!(
                                            "Expected {} to have type {}",
                                            e, inferred_type,
                                        ),
                                    })
                            })
                            .collect::<Result<Vec<_>, _>>()?;

                        let size = unwrapped_expressions.len() as u32;

                        Ok(ArrayExpressionInner::Value(unwrapped_expressions)
                            .annotate(Type::Uint(bitwidth), size)
                            .into())
                    }
                    ty @ Type::Array(..) => {
                        // we check all expressions have that same type
                        let mut unwrapped_expressions = vec![];

                        for e in expressions_checked {
                            let unwrapped_e = match e {
                                TypedExpression::Array(e) => {
                                    if e.get_type() == ty {
                                        Ok(e)
                                    } else {
                                        Err(ErrorInner {
                                            pos: Some(pos),

                                            message: format!(
                                                "Expected {} to have type {}, but type is {}",
                                                e,
                                                ty,
                                                e.get_type()
                                            ),
                                        })
                                    }
                                }
                                e => Err(ErrorInner {
                                    pos: Some(pos),

                                    message: format!(
                                        "Expected {} to have type {}, but type is {}",
                                        e,
                                        ty,
                                        e.get_type()
                                    ),
                                }),
                            }?;
                            unwrapped_expressions.push(unwrapped_e.into());
                        }

                        let size = unwrapped_expressions.len() as u32;

                        Ok(ArrayExpressionInner::Value(unwrapped_expressions)
                            .annotate(ty, size as usize)
                            .into())
                    }
                    ty @ Type::Struct(..) => {
                        // we check all expressions have that same type
                        let mut unwrapped_expressions = vec![];

                        for e in expressions_checked {
                            let unwrapped_e = match e {
                                TypedExpression::Struct(e) => {
                                    if e.get_type() == ty {
                                        Ok(e)
                                    } else {
                                        Err(ErrorInner {
                                            pos: Some(pos),

                                            message: format!(
                                                "Expected {} to have type {}, but type is {}",
                                                e,
                                                ty,
                                                e.get_type()
                                            ),
                                        })
                                    }
                                }
                                e => Err(ErrorInner {
                                    pos: Some(pos),

                                    message: format!(
                                        "Expected {} to have type {}, but type is {}",
                                        e,
                                        ty,
                                        e.get_type()
                                    ),
                                }),
                            }?;
                            unwrapped_expressions.push(unwrapped_e.into());
                        }

                        let size = unwrapped_expressions.len() as u32;

                        Ok(ArrayExpressionInner::Value(unwrapped_expressions)
                            .annotate(ty, size as usize)
                            .into())
                    }
                }
            }
            Expression::ArrayInitializer(box e, box count) => {
                let e = self.check_expression(e, module_id, &types)?;

                let count = self.check_expression(count, module_id, &types)?;

                let count =
                    UExpression::try_from_typed(count, UBitwidth::B32).map_err(|e| ErrorInner {
                        pos: Some(pos),
                        message: format!(
                            "Expected array initializer count to be a u32, found {}",
                            e
                        ),
                    })?;

                let count = match count.as_inner() {
                    UExpressionInner::Value(v) => Ok(v),
                    _ => Err(ErrorInner {
                        pos: Some(pos),
                        message: format!(
                            "Expected array initializer count to be a constant, found {}",
                            count
                        ),
                    }),
                }?;

                Ok(
                    ArrayExpressionInner::Value(vec![e.clone(); *count as usize])
                        .annotate(e.get_type(), *count as usize)
                        .into(),
                )
            }
            Expression::InlineStruct(id, inline_members) => {
                let ty = self.check_type(
                    UnresolvedType::User(id.clone()).at(42, 42, 42),
                    module_id,
                    &types,
                )?;
                let struct_type = match ty {
                    Type::Struct(struct_type) => struct_type,
                    _ => unreachable!(),
                };

                // check that we provided the required number of values

                if struct_type.members_count() != inline_members.len() {
                    return Err(ErrorInner {
                        pos: Some(pos),
                        message: format!(
<<<<<<< HEAD
                            "Inline struct {} does not match {} {{{}}}",
                            Expression::InlineStruct(id.clone(), inline_members),
                            Type::Struct(struct_type.clone()),
                            struct_type
                                .members
                                .iter()
                                .map(|m| format!("{}: {}", m.id, m.ty))
                                .collect::<Vec<_>>()
                                .join(", ")
=======
                            "Inline struct {} does not match {}",
                            Expression::InlineStruct(id, inline_members),
                            Type::Struct(struct_type)
>>>>>>> cc8e26bc
                        ),
                    });
                }

                // check that the mapping of values matches the expected type
                // put the value into a map, pick members from this map following declared members, and try to parse them

                let mut inline_members_map = inline_members
                    .clone()
                    .into_iter()
                    .map(|(id, v)| (id.to_string(), v))
                    .collect::<HashMap<_, _>>();
                let mut result: Vec<TypedExpression<'ast, T>> = vec![];

                for member in struct_type.iter() {
                    match inline_members_map.remove(member.id.as_str()) {
                        Some(value) => {
                            let expression_checked =
                                self.check_expression(value, module_id, &types)?;
<<<<<<< HEAD

                            let expression_checked = TypedExpression::align_to_type(
                                expression_checked,
                                *member.ty.clone(),
                            )
                            .map_err(|e| ErrorInner {
                                pos: Some(pos),
                                message: format!(
                                    "Member {} of struct {} has type {}, found {} of type {}",
                                    member.id,
                                    id.clone(),
                                    e.1,
                                    e.0,
                                    e.0.get_type(),
                                ),
                            })?;

                            result.push(expression_checked.into());
=======
                            let checked_type = expression_checked.get_type();
                            if checked_type != *member.ty {
                                return Err(ErrorInner {
                                    pos: Some(pos),
                                    message: format!(
                                        "Member {} of struct {} has type {}, found {} of type {}",
                                        member.id, id, member.ty, expression_checked, checked_type,
                                    ),
                                });
                            } else {
                                result.push(expression_checked);
                            }
>>>>>>> cc8e26bc
                        }
                        None => {
                            return Err(ErrorInner {
                                pos: Some(pos),
                                message: format!(
                                    "Member {} of struct {} {{{}}} not found in value {}",
                                    member.id,
                                    Type::Struct(struct_type.clone()),
<<<<<<< HEAD
                                    struct_type
                                        .members
                                        .iter()
                                        .map(|m| format!("{}: {}", m.id, m.ty))
                                        .collect::<Vec<_>>()
                                        .join(", "),
                                    Expression::InlineStruct(id.clone(), inline_members),
=======
                                    Expression::InlineStruct(id, inline_members),
>>>>>>> cc8e26bc
                                ),
                            })
                        }
                    }
                }

                Ok(StructExpressionInner::Value(result)
                    .annotate(struct_type)
                    .into())
            }
            Expression::And(box e1, box e2) => {
                let e1_checked = self.check_expression(e1, module_id, &types)?;
                let e2_checked = self.check_expression(e2, module_id, &types)?;

                let (e1_checked, e2_checked) = TypedExpression::align_without_integers(
                    e1_checked, e2_checked,
                )
                .map_err(|(e1, e2)| ErrorInner {
                    pos: Some(pos),
                    message: format!(
                        "Cannot apply boolean operators to {} and {}",
                        e1.get_type(),
                        e2.get_type()
                    ),
                })?;

                match (e1_checked, e2_checked) {
                    (TypedExpression::Int(e1), TypedExpression::Int(e2)) => {
                        Ok(IntExpression::And(box e1, box e2).into())
                    }
                    (TypedExpression::Boolean(e1), TypedExpression::Boolean(e2)) => {
                        Ok(BooleanExpression::And(box e1, box e2).into())
                    }
                    (e1, e2) => Err(ErrorInner {
                        pos: Some(pos),

                        message: format!(
                            "Cannot apply boolean operators to {} and {}",
                            e1.get_type(),
                            e2.get_type()
                        ),
                    }),
                }
            }
            Expression::Or(box e1, box e2) => {
                let e1_checked = self.check_expression(e1, module_id, &types)?;
                let e2_checked = self.check_expression(e2, module_id, &types)?;
                match (e1_checked, e2_checked) {
                    (TypedExpression::Boolean(e1), TypedExpression::Boolean(e2)) => {
                        Ok(BooleanExpression::Or(box e1, box e2).into())
                    }
                    (e1, e2) => Err(ErrorInner {
                        pos: Some(pos),
                        message: format!(
                            "Cannot apply `||` to {}, {}",
                            e1.get_type(),
                            e2.get_type()
                        ),
                    }),
                }
            }
            Expression::LeftShift(box e1, box e2) => {
                let e1 = self.check_expression(e1, module_id, &types)?;
                let e2 = self.check_expression(e2, module_id, &types)?;

                let e2 = FieldElementExpression::try_from_typed(e2).map_err(|e| ErrorInner {
                    pos: Some(pos),
                    message: format!(
                        "Expected the left shift right operand to be a field element, found {}",
                        e
                    ),
                })?;

                match e1 {
                    TypedExpression::Int(e1) => Ok(IntExpression::LeftShift(box e1, box e2).into()),
                    TypedExpression::Uint(e1) => Ok(UExpression::left_shift(e1, e2).into()),
                    e1 => Err(ErrorInner {
                        pos: Some(pos),

                        message: format!(
                            "Cannot left-shift {} by {}",
                            e1.get_type(),
                            e2.get_type()
                        ),
                    }),
                }
            }
            Expression::RightShift(box e1, box e2) => {
                let e1 = self.check_expression(e1, module_id, &types)?;
                let e2 = self.check_expression(e2, module_id, &types)?;

                let e2 = FieldElementExpression::try_from_typed(e2).map_err(|e| ErrorInner {
                    pos: Some(pos),
                    message: format!(
                        "Expected the right shift right operand to be a field element, found {}",
                        e
                    ),
                })?;

                match e1 {
                    TypedExpression::Int(e1) => {
                        Ok(IntExpression::RightShift(box e1, box e2).into())
                    }
                    TypedExpression::Uint(e1) => Ok(UExpression::right_shift(e1, e2).into()),
                    e1 => Err(ErrorInner {
                        pos: Some(pos),

                        message: format!(
                            "Cannot right-shift {} by {}",
                            e1.get_type(),
                            e2.get_type()
                        ),
                    }),
                }
            }
            Expression::BitOr(box e1, box e2) => {
                let e1_checked = self.check_expression(e1, module_id, &types)?;
                let e2_checked = self.check_expression(e2, module_id, &types)?;

                let (e1_checked, e2_checked) = TypedExpression::align_without_integers(
                    e1_checked, e2_checked,
                )
                .map_err(|(e1, e2)| ErrorInner {
                    pos: Some(pos),
                    message: format!("Cannot apply `|` to {}, {}", e1.get_type(), e2.get_type()),
                })?;

                match (e1_checked, e2_checked) {
                    (TypedExpression::Int(e1), TypedExpression::Int(e2)) => {
                        Ok(IntExpression::Or(box e1, box e2).into())
                    }
                    (TypedExpression::Uint(e1), TypedExpression::Uint(e2)) => {
                        if e1.get_type() == e2.get_type() {
                            Ok(UExpression::or(e1, e2).into())
                        } else {
                            Err(ErrorInner {
                                pos: Some(pos),

                                message: format!(
                                    "Cannot apply `|` to {}, {}",
                                    e1.get_type(),
                                    e2.get_type()
                                ),
                            })
                        }
                    }
                    (e1, e2) => Err(ErrorInner {
                        pos: Some(pos),

                        message: format!(
                            "Cannot apply `|` to {}, {}",
                            e1.get_type(),
                            e2.get_type()
                        ),
                    }),
                }
            }
            Expression::BitAnd(box e1, box e2) => {
                let e1_checked = self.check_expression(e1, module_id, &types)?;
                let e2_checked = self.check_expression(e2, module_id, &types)?;

                let (e1_checked, e2_checked) = TypedExpression::align_without_integers(
                    e1_checked, e2_checked,
                )
                .map_err(|(e1, e2)| ErrorInner {
                    pos: Some(pos),
                    message: format!("Cannot apply `&` to {}, {}", e1.get_type(), e2.get_type()),
                })?;

                match (e1_checked, e2_checked) {
                    (TypedExpression::Int(e1), TypedExpression::Int(e2)) => {
                        Ok(IntExpression::And(box e1, box e2).into())
                    }
                    (TypedExpression::Uint(e1), TypedExpression::Uint(e2)) => {
                        if e1.get_type() == e2.get_type() {
                            Ok(UExpression::and(e1, e2).into())
                        } else {
                            Err(ErrorInner {
                                pos: Some(pos),

                                message: format!(
                                    "Cannot apply `&` to {}, {}",
                                    e1.get_type(),
                                    e2.get_type()
                                ),
                            })
                        }
                    }
                    (e1, e2) => Err(ErrorInner {
                        pos: Some(pos),

                        message: format!(
                            "Cannot apply `&` to {}, {}",
                            e1.get_type(),
                            e2.get_type()
                        ),
                    }),
                }
            }
            Expression::BitXor(box e1, box e2) => {
                let e1_checked = self.check_expression(e1, module_id, &types)?;
                let e2_checked = self.check_expression(e2, module_id, &types)?;

                let (e1_checked, e2_checked) = TypedExpression::align_without_integers(
                    e1_checked, e2_checked,
                )
                .map_err(|(e1, e2)| ErrorInner {
                    pos: Some(pos),
                    message: format!("Cannot apply `^` to {}, {}", e1.get_type(), e2.get_type()),
                })?;

                match (e1_checked, e2_checked) {
                    (TypedExpression::Int(e1), TypedExpression::Int(e2)) => {
                        Ok(IntExpression::Xor(box e1, box e2).into())
                    }
                    (TypedExpression::Uint(e1), TypedExpression::Uint(e2)) => {
                        if e1.get_type() == e2.get_type() {
                            Ok(UExpression::xor(e1, e2).into())
                        } else {
                            Err(ErrorInner {
                                pos: Some(pos),

                                message: format!(
                                    "Cannot apply `^` to {}, {}",
                                    e1.get_type(),
                                    e2.get_type()
                                ),
                            })
                        }
                    }
                    (e1, e2) => Err(ErrorInner {
                        pos: Some(pos),

                        message: format!(
                            "Cannot apply `^` to {}, {}",
                            e1.get_type(),
                            e2.get_type()
                        ),
                    }),
                }
            }
            Expression::Not(box e) => {
                let e_checked = self.check_expression(e, module_id, &types)?;
                match e_checked {
                    TypedExpression::Int(e) => Ok(IntExpression::Not(box e).into()),
                    TypedExpression::Boolean(e) => Ok(BooleanExpression::Not(box e).into()),
                    TypedExpression::Uint(e) => Ok((!e).into()),
                    e => Err(ErrorInner {
                        pos: Some(pos),
                        message: format!("Cannot negate {}", e.get_type()),
                    }),
                }
            }
        }
    }

    fn get_scope<'a>(&'a self, variable_name: &'ast str) -> Option<&'a ScopedVariable<'ast, T>> {
        self.scope.get(&ScopedVariable {
            id: Variable::with_id_and_type(
                crate::typed_absy::Identifier::from(variable_name),
                Type::FieldElement,
            ),
            level: 0,
        })
    }

    fn insert_into_scope<U: Into<Variable<'ast, T>>>(&mut self, v: U) -> bool {
        self.scope.insert(ScopedVariable {
            id: v.into(),
            level: self.level,
        })
    }

    fn find_functions(&self, query: &FunctionQuery<'ast, T>) -> Vec<DeclarationFunctionKey<'ast>> {
        query.match_funcs(&self.functions)
    }

    fn enter_scope(&mut self) {
        self.level += 1;
    }

    fn exit_scope(&mut self) {
        let current_level = self.level;
        self.scope
            .retain(|ref scoped_variable| scoped_variable.level < current_level);
        self.level -= 1;
    }
}

#[cfg(test)]
mod tests {
    use super::*;
    use crate::absy;
    use crate::typed_absy;
    use zokrates_field::Bn128Field;

    const MODULE_ID: &str = "";

    mod constants {
        use super::*;
        use num_bigint::BigUint;
        use std::ops::Add;

        #[test]
        fn field_in_range() {
            let types = HashMap::new();
            let module_id = "".into();

<<<<<<< HEAD
            let expr =
                Expression::FieldConstant(BigUint::from(Bn128Field::max_value().to_biguint()))
                    .mock();
            assert!(Checker::<Bn128Field>::new()
                .check_expression(expr, &module_id, &types)
=======
            let expr = Expression::FieldConstant(Bn128Field::max_value().to_biguint()).mock();
            assert!(Checker::new()
                .check_expression::<Bn128Field>(expr, &module_id, &types)
>>>>>>> cc8e26bc
                .is_ok());
        }

        #[test]
        fn field_overflow() {
            let types = HashMap::new();
            let module_id = "".into();

            let value = Bn128Field::max_value().to_biguint().add(1u32);
            let expr = Expression::FieldConstant(value).mock();

            assert!(Checker::<Bn128Field>::new()
                .check_expression(expr, &module_id, &types)
                .is_err());
        }
    }

    mod array {
        use super::*;
        use num_bigint::BigUint;

        #[test]
        fn element_type_mismatch() {
            let types = HashMap::new();
            let module_id = "".into();
            // [3, true]
            let a = Expression::InlineArray(vec![
                Expression::IntConstant(3usize.into()).mock().into(),
                Expression::BooleanConstant(true).mock().into(),
            ])
            .mock();
            assert!(Checker::<Bn128Field>::new()
                .check_expression(a, &module_id, &types)
                .is_err());

            // [[0f], [0f, 0f]]
            let a = Expression::InlineArray(vec![
                Expression::InlineArray(vec![Expression::FieldConstant(BigUint::from(0u32))
                    .mock()
                    .into()])
                .mock()
                .into(),
                Expression::InlineArray(vec![
                    Expression::FieldConstant(BigUint::from(0u32)).mock().into(),
                    Expression::FieldConstant(BigUint::from(0u32)).mock().into(),
                ])
                .mock()
                .into(),
            ])
            .mock();
            assert!(Checker::<Bn128Field>::new()
                .check_expression(a, &module_id, &types)
                .is_err());

            // [[0f], true]
            let a = Expression::InlineArray(vec![
                Expression::InlineArray(vec![Expression::FieldConstant(BigUint::from(0u32))
                    .mock()
                    .into()])
                .mock()
                .into(),
                Expression::InlineArray(vec![Expression::BooleanConstant(true).mock().into()])
                    .mock()
                    .into(),
            ])
            .mock();
            assert!(Checker::<Bn128Field>::new()
                .check_expression(a, &module_id, &types)
                .is_err());
        }
    }

    /// Helper function to create ((): return)
    fn function0() -> FunctionNode<'static> {
        let statements = vec![Statement::Return(
            ExpressionList {
                expressions: vec![],
            }
            .mock(),
        )
        .mock()];

        let arguments = vec![];

        let signature = UnresolvedSignature::new();

        Function {
            arguments,
            statements,
            signature,
            generics: vec![],
        }
        .mock()
    }

    /// Helper function to create ((private field a): return)
    fn function1() -> FunctionNode<'static> {
        let statements = vec![Statement::Return(
            ExpressionList {
                expressions: vec![],
            }
            .mock(),
        )
        .mock()];

        let arguments = vec![absy::Parameter {
            id: absy::Variable::new("a", UnresolvedType::FieldElement.mock()).mock(),
            private: true,
        }
        .mock()];

        let signature =
            UnresolvedSignature::new().inputs(vec![UnresolvedType::FieldElement.mock()]);

        Function {
            arguments,
            statements,
            signature,
            generics: vec![],
        }
        .mock()
    }

    mod symbols {
        use super::*;

        fn struct0() -> StructDefinitionNode<'static> {
            StructDefinition { fields: vec![] }.mock()
        }

        fn struct1() -> StructDefinitionNode<'static> {
            StructDefinition {
                fields: vec![StructDefinitionField {
                    id: "foo",
                    ty: UnresolvedType::FieldElement.mock(),
                }
                .mock()],
            }
            .mock()
        }

        #[test]
        fn unifier() {
            // the unifier should only accept either a single type or many functions of different signatures for each symbol

            let mut unifier = SymbolUnifier::default();

            assert!(unifier.insert_type("foo"));
            assert!(!unifier.insert_type("foo"));
            assert!(!unifier.insert_function("foo", DeclarationSignature::new()));
            assert!(unifier.insert_function("bar", DeclarationSignature::new()));
            assert!(!unifier.insert_function("bar", DeclarationSignature::new()));
            assert!(unifier.insert_function(
                "bar",
                DeclarationSignature::new().inputs(vec![DeclarationType::FieldElement])
            ));
            assert!(!unifier.insert_type("bar"));
        }

        #[test]
        fn imported_function() {
            // foo.zok
            // def main():
            // 		return

            // bar.zok
            // from "./foo.zok" import main

            // after semantic check, `bar` should import a checked function

            let foo: Module = Module {
                symbols: vec![SymbolDeclaration {
                    id: "main",
                    symbol: Symbol::HereFunction(function0()),
                }
                .mock()],
                imports: vec![],
            };

            let bar: Module = Module {
                symbols: vec![SymbolDeclaration {
                    id: "main",
                    symbol: Symbol::There(SymbolImport::with_id_in_module("main", "foo").mock()),
                }
                .mock()],
                imports: vec![],
            };

            let mut state = State::<Bn128Field>::new(
                vec![("foo".into(), foo), ("bar".into(), bar)]
                    .into_iter()
                    .collect(),
            );

            let mut checker: Checker<Bn128Field> = Checker::new();

            assert_eq!(checker.check_module(&"bar".into(), &mut state), Ok(()));
            assert_eq!(
                state.typed_modules.get(&PathBuf::from("bar")),
                Some(&TypedModule {
                    functions: vec![(
                        DeclarationFunctionKey::with_location("bar", "main")
                            .signature(DeclarationSignature::new()),
                        TypedFunctionSymbol::There(
                            DeclarationFunctionKey::with_location("foo", "main")
                                .signature(DeclarationSignature::new()),
                        )
                    )]
                    .into_iter()
                    .collect(),
                })
            );
        }

        #[test]
        fn duplicate_function_declaration() {
            // def foo():
            //   return
            // def foo():
            //   return
            //
            // should fail

            let module = Module {
                symbols: vec![
                    SymbolDeclaration {
                        id: "foo",
                        symbol: Symbol::HereFunction(function0()),
                    }
                    .mock(),
                    SymbolDeclaration {
                        id: "foo",
                        symbol: Symbol::HereFunction(function0()),
                    }
                    .mock(),
                ],
                imports: vec![],
            };

            let mut state = State::<Bn128Field>::new(
                vec![(PathBuf::from(MODULE_ID).into(), module)]
                    .into_iter()
                    .collect(),
            );

            let mut checker: Checker<Bn128Field> = Checker::new();
            assert_eq!(
                checker
                    .check_module(&PathBuf::from(MODULE_ID).into(), &mut state)
                    .unwrap_err()[0]
                    .inner
                    .message,
                "foo conflicts with another symbol"
            );
        }

        #[test]
        fn duplicate_function_declaration_generic() {
            // def foo<P>(private field[P] a):
            //   return
            // def foo(private field[3] a):
            //   return
            //
            // should fail as P could be equal to 3

            let mut f0 = function0();

            f0.value.generics = vec!["P".mock()];
            f0.value.arguments = vec![absy::Parameter::private(
                absy::Variable::new(
                    "a",
                    UnresolvedType::array(
                        UnresolvedType::FieldElement.mock(),
                        Expression::Identifier("P").mock(),
                    )
                    .mock(),
                )
                .mock(),
            )
            .mock()];
            f0.value.signature = UnresolvedSignature::new().inputs(vec![UnresolvedType::array(
                UnresolvedType::FieldElement.mock(),
                Expression::Identifier("P").mock(),
            )
            .mock()]);

            let mut f1 = function0();
            f1.value.arguments = vec![absy::Parameter::private(
                absy::Variable::new(
                    "a",
                    UnresolvedType::array(
                        UnresolvedType::FieldElement.mock(),
                        Expression::U32Constant(3).mock(),
                    )
                    .mock(),
                )
                .mock(),
            )
            .mock()];
            f1.value.signature = UnresolvedSignature::new().inputs(vec![UnresolvedType::array(
                UnresolvedType::FieldElement.mock(),
                Expression::U32Constant(3).mock(),
            )
            .mock()]);

            let module = Module {
                symbols: vec![
                    SymbolDeclaration {
                        id: "foo",
                        symbol: Symbol::HereFunction(f0),
                    }
                    .mock(),
                    SymbolDeclaration {
                        id: "foo",
                        symbol: Symbol::HereFunction(f1),
                    }
                    .mock(),
                ],
                imports: vec![],
            };

<<<<<<< HEAD
            let mut state = State::new(
                vec![(PathBuf::from(MODULE_ID).into(), module)]
=======
            let mut state = State::<Bn128Field>::new(
                vec![(PathBuf::from(MODULE_ID), module)]
>>>>>>> cc8e26bc
                    .into_iter()
                    .collect(),
            );

            let mut checker: Checker<Bn128Field> = Checker::new();
            assert_eq!(
                checker
                    .check_module(&PathBuf::from(MODULE_ID), &mut state)
                    .unwrap_err()[0]
                    .inner
                    .message,
                "foo conflicts with another symbol"
            );
        }

        mod generics {
            use super::*;

            #[test]
            fn unused_generic() {
                // def foo<P>():
                //   return
                // def main():
                //   return
                //
                // should fail

                let mut foo = function0();

                foo.value.generics = vec!["P".mock()];

                let module = Module {
                    symbols: vec![
                        SymbolDeclaration {
                            id: "foo",
                            symbol: Symbol::HereFunction(foo),
                        }
                        .mock(),
                        SymbolDeclaration {
                            id: "main",
                            symbol: Symbol::HereFunction(function0()),
                        }
                        .mock(),
                    ],
                    imports: vec![],
                };

                let mut state = State::new(
                    vec![(PathBuf::from(MODULE_ID).into(), module)]
                        .into_iter()
                        .collect(),
                );

                let mut checker: Checker<Bn128Field> = Checker::new();
                assert_eq!(
                    checker
                        .check_module(&PathBuf::from(MODULE_ID).into(), &mut state)
                        .unwrap_err()[0]
                        .inner
                        .message,
                    "Unused generic parameter in function definition: `P` isn\'t used in the function signature"
                );
            }

            #[test]
            fn undeclared_generic() {
                // def foo(field[P] a):
                //   return
                // def main():
                //   return
                //
                // should fail

                let mut foo = function0();

                foo.value.arguments = vec![absy::Parameter::private(
                    absy::Variable::new(
                        "a",
                        UnresolvedType::array(
                            UnresolvedType::FieldElement.mock(),
                            Expression::Identifier("P").mock(),
                        )
                        .mock(),
                    )
                    .mock(),
                )
                .mock()];
                foo.value.signature =
                    UnresolvedSignature::new().inputs(vec![UnresolvedType::array(
                        UnresolvedType::FieldElement.mock(),
                        Expression::Identifier("P").mock(),
                    )
                    .mock()]);

                let module = Module {
                    symbols: vec![
                        SymbolDeclaration {
                            id: "foo",
                            symbol: Symbol::HereFunction(foo),
                        }
                        .mock(),
                        SymbolDeclaration {
                            id: "main",
                            symbol: Symbol::HereFunction(function0()),
                        }
                        .mock(),
                    ],
                    imports: vec![],
                };

                let mut state = State::new(
                    vec![(PathBuf::from(MODULE_ID).into(), module)]
                        .into_iter()
                        .collect(),
                );

                let mut checker: Checker<Bn128Field> = Checker::new();
                assert_eq!(
                    checker
                        .check_module(&PathBuf::from(MODULE_ID).into(), &mut state)
                        .unwrap_err()[0]
                        .inner
                        .message,
                    "Undeclared generic parameter in function definition: `P` isn\'t declared as a generic constant"
                );
            }
        }

        #[test]
        fn overloaded_function_declaration() {
            // def foo():
            //   return
            // def foo(a):
            //   return
            //
            // should succeed as overloading is allowed

            let module = Module {
                symbols: vec![
                    SymbolDeclaration {
                        id: "foo",
                        symbol: Symbol::HereFunction(function0()),
                    }
                    .mock(),
                    SymbolDeclaration {
                        id: "foo",
                        symbol: Symbol::HereFunction(function1()),
                    }
                    .mock(),
                ],
                imports: vec![],
            };

            let mut state = State::<Bn128Field>::new(
                vec![(PathBuf::from(MODULE_ID), module)]
                    .into_iter()
                    .collect(),
            );

            let mut checker: Checker<Bn128Field> = Checker::new();
            assert_eq!(
                checker.check_module(&PathBuf::from(MODULE_ID), &mut state),
                Ok(())
            );
            assert!(state
                .typed_modules
                .get(&PathBuf::from(MODULE_ID))
                .unwrap()
                .functions
                .contains_key(
                    &DeclarationFunctionKey::with_location(MODULE_ID, "foo")
                        .signature(DeclarationSignature::new())
                ));
            assert!(state
                .typed_modules
                .get(&PathBuf::from(MODULE_ID))
                .unwrap()
                .functions
                .contains_key(
                    &DeclarationFunctionKey::with_location(MODULE_ID, "foo").signature(
                        DeclarationSignature::new().inputs(vec![DeclarationType::FieldElement])
                    )
                ))
        }

        #[test]
        fn duplicate_type_declaration() {
            // struct Foo {}
            // struct Foo { foo: field }
            //
            // should fail

            let module: Module = Module {
                symbols: vec![
                    SymbolDeclaration {
                        id: "foo",
                        symbol: Symbol::HereType(struct0()),
                    }
                    .mock(),
                    SymbolDeclaration {
                        id: "foo",
                        symbol: Symbol::HereType(struct1()),
                    }
                    .mock(),
                ],
                imports: vec![],
            };

            let mut state =
                State::<Bn128Field>::new(vec![("main".into(), module)].into_iter().collect());

            let mut checker: Checker<Bn128Field> = Checker::new();
            assert_eq!(
                checker
                    .check_module(&"main".into(), &mut state)
                    .unwrap_err()[0]
                    .inner
                    .message,
                "foo conflicts with another symbol"
            );
        }

        #[test]
        fn type_function_conflict() {
            // struct foo {}
            // def foo():
            //   return
            //
            // should fail

            let module = Module {
                symbols: vec![
                    SymbolDeclaration {
                        id: "foo",
                        symbol: Symbol::HereFunction(function0()),
                    }
                    .mock(),
                    SymbolDeclaration {
                        id: "foo",
                        symbol: Symbol::HereType(StructDefinition { fields: vec![] }.mock()),
                    }
                    .mock(),
                ],
                imports: vec![],
            };

            let mut state =
                State::<Bn128Field>::new(vec![("main".into(), module)].into_iter().collect());

            let mut checker: Checker<Bn128Field> = Checker::new();
            assert_eq!(
                checker
                    .check_module(&"main".into(), &mut state)
                    .unwrap_err()[0]
                    .inner
                    .message,
                "foo conflicts with another symbol"
            );
        }

        #[test]
        fn type_imported_function_conflict() {
            // import first

            // // bar.code
            // def main(): return
            //
            // // main.code
            // import main from "bar" as foo
            // struct foo {}
            //
            // should fail

            let bar = Module::with_symbols(vec![SymbolDeclaration {
                id: "main",
                symbol: Symbol::HereFunction(function0()),
            }
            .mock()]);

            let main = Module {
                symbols: vec![
                    SymbolDeclaration {
                        id: "foo",
                        symbol: Symbol::There(
                            SymbolImport::with_id_in_module("main", "bar").mock(),
                        ),
                    }
                    .mock(),
                    SymbolDeclaration {
                        id: "foo",
                        symbol: Symbol::HereType(struct0()),
                    }
                    .mock(),
                ],
                imports: vec![],
            };

            let mut state = State::<Bn128Field>::new(
                vec![(PathBuf::from(MODULE_ID), main), ("bar".into(), bar)]
                    .into_iter()
                    .collect(),
            );

            let mut checker: Checker<Bn128Field> = Checker::new();
            assert_eq!(
                checker
                    .check_module(&PathBuf::from(MODULE_ID), &mut state)
                    .unwrap_err()[0]
                    .inner
                    .message,
                "foo conflicts with another symbol"
            );

            // type declaration first

            // // bar.code
            // def main(): return
            //
            // // main.code
            // struct foo {}
            // import main from "bar" as foo
            //
            // should fail

            let bar = Module::with_symbols(vec![SymbolDeclaration {
                id: "main",
                symbol: Symbol::HereFunction(function0()),
            }
            .mock()]);

            let main = Module {
                symbols: vec![
                    SymbolDeclaration {
                        id: "foo",
                        symbol: Symbol::HereType(struct0()),
                    }
                    .mock(),
                    SymbolDeclaration {
                        id: "foo",
                        symbol: Symbol::There(
                            SymbolImport::with_id_in_module("main", "bar").mock(),
                        ),
                    }
                    .mock(),
                ],
                imports: vec![],
            };

            let mut state = State::<Bn128Field>::new(
                vec![(PathBuf::from(MODULE_ID), main), ("bar".into(), bar)]
                    .into_iter()
                    .collect(),
            );

            let mut checker: Checker<Bn128Field> = Checker::new();
            assert_eq!(
                checker
                    .check_module(&PathBuf::from(MODULE_ID), &mut state)
                    .unwrap_err()[0]
                    .inner
                    .message,
                "foo conflicts with another symbol"
            );
        }
    }

    pub fn new_with_args<'ast, T: Field>(
        scope: HashSet<ScopedVariable<'ast, T>>,
        level: usize,
        functions: HashSet<DeclarationFunctionKey<'ast>>,
    ) -> Checker<'ast, T> {
        Checker {
            scope,
            functions,
            level,
            return_types: None,
        }
    }

    #[test]
    fn undefined_variable_in_statement() {
        // a = b
        // b undefined
        let statement: StatementNode = Statement::Definition(
            Assignee::Identifier("a").mock(),
            Expression::Identifier("b").mock(),
        )
        .mock();

        let types = HashMap::new();
        let module_id = "".into();

        let mut checker: Checker<Bn128Field> = Checker::new();
        assert_eq!(
            checker.check_statement(statement, &module_id, &types),
            Err(vec![ErrorInner {
                pos: Some((Position::mock(), Position::mock())),
                message: "Identifier \"b\" is undefined".into()
            }])
        );
    }

    #[test]
    fn defined_variable_in_statement() {
        // a = b
        // b defined
        let statement: StatementNode = Statement::Definition(
            Assignee::Identifier("a").mock(),
            Expression::Identifier("b").mock(),
        )
        .mock();

        let types = HashMap::new();
        let module_id = "".into();

        let mut scope = HashSet::new();
        scope.insert(ScopedVariable {
            id: Variable::field_element("a"),
            level: 0,
        });
        scope.insert(ScopedVariable {
            id: Variable::field_element("b"),
            level: 0,
        });
        let mut checker: Checker<Bn128Field> = new_with_args(scope, 1, HashSet::new());
        assert_eq!(
            checker.check_statement(statement, &module_id, &types),
            Ok(TypedStatement::Definition(
                TypedAssignee::Identifier(typed_absy::Variable::field_element("a")),
                FieldElementExpression::Identifier("b".into()).into()
            ))
        );
    }

    #[test]
    fn declared_in_other_function() {
        // def foo():
        //   field a = 1
        // def bar():
        //   return a
        // should fail
        let foo_args = vec![];
        let foo_statements = vec![
            Statement::Declaration(
                absy::Variable::new("a", UnresolvedType::FieldElement.mock()).mock(),
            )
            .mock(),
            Statement::Definition(
                Assignee::Identifier("a").mock(),
                Expression::IntConstant(1usize.into()).mock(),
            )
            .mock(),
        ];
        let foo = Function {
            arguments: foo_args,
            statements: foo_statements,
            signature: UnresolvedSignature {
                inputs: vec![],
                outputs: vec![UnresolvedType::FieldElement.mock()],
            },
            generics: vec![],
        }
        .mock();

        let bar_args = vec![];
        let bar_statements = vec![Statement::Return(
            ExpressionList {
                expressions: vec![Expression::Identifier("a").mock()],
            }
            .mock(),
        )
        .mock()];

        let bar = Function {
            arguments: bar_args,
            statements: bar_statements,
            signature: UnresolvedSignature {
                inputs: vec![],
                outputs: vec![UnresolvedType::FieldElement.mock()],
            },
            generics: vec![],
        }
        .mock();

        let symbols = vec![
            SymbolDeclaration {
                id: "foo",
                symbol: Symbol::HereFunction(foo),
            }
            .mock(),
            SymbolDeclaration {
                id: "bar",
                symbol: Symbol::HereFunction(bar),
            }
            .mock(),
        ];
        let module = Module {
            symbols,
            imports: vec![],
        };

        let mut state =
            State::<Bn128Field>::new(vec![("main".into(), module)].into_iter().collect());

        let mut checker: Checker<Bn128Field> = Checker::new();
        assert_eq!(
            checker.check_module(&"main".into(), &mut state),
            Err(vec![Error {
                inner: ErrorInner {
                    pos: Some((Position::mock(), Position::mock())),
                    message: "Identifier \"a\" is undefined".into()
                },
                module_id: "main".into()
            }])
        );
    }

    #[test]
    fn declared_in_two_scopes() {
        // def foo():
        //   a = 1
        // def bar():
        //   a = 2
        //   return a
        // def main():
        //   return 1
        // should pass
        let foo_args = vec![];
        let foo_statements = vec![
            Statement::Declaration(
                absy::Variable::new("a", UnresolvedType::FieldElement.mock()).mock(),
            )
            .mock(),
            Statement::Definition(
                Assignee::Identifier("a").mock(),
                Expression::IntConstant(1usize.into()).mock(),
            )
            .mock(),
        ];

        let foo = Function {
            arguments: foo_args,
            statements: foo_statements,
            signature: UnresolvedSignature {
                inputs: vec![],
                outputs: vec![UnresolvedType::FieldElement.mock()],
            },
            generics: vec![],
        }
        .mock();

        let bar_args = vec![];
        let bar_statements = vec![
            Statement::Declaration(
                absy::Variable::new("a", UnresolvedType::FieldElement.mock()).mock(),
            )
            .mock(),
            Statement::Definition(
                Assignee::Identifier("a").mock(),
                Expression::IntConstant(2usize.into()).mock(),
            )
            .mock(),
            Statement::Return(
                ExpressionList {
                    expressions: vec![Expression::Identifier("a").mock()],
                }
                .mock(),
            )
            .mock(),
        ];
        let bar = Function {
            arguments: bar_args,
            statements: bar_statements,
            signature: UnresolvedSignature {
                inputs: vec![],
                outputs: vec![UnresolvedType::FieldElement.mock()],
            },
            generics: vec![],
        }
        .mock();

        let main_args = vec![];
        let main_statements = vec![Statement::Return(
            ExpressionList {
                expressions: vec![Expression::IntConstant(1usize.into()).mock()],
            }
            .mock(),
        )
        .mock()];

        let main = Function {
            arguments: main_args,
            statements: main_statements,
            signature: UnresolvedSignature {
                inputs: vec![],
                outputs: vec![UnresolvedType::FieldElement.mock()],
            },
            generics: vec![],
        }
        .mock();

        let symbols = vec![
            SymbolDeclaration {
                id: "foo",
                symbol: Symbol::HereFunction(foo),
            }
            .mock(),
            SymbolDeclaration {
                id: "bar",
                symbol: Symbol::HereFunction(bar),
            }
            .mock(),
            SymbolDeclaration {
                id: "main",
                symbol: Symbol::HereFunction(main),
            }
            .mock(),
        ];
        let module = Module {
            symbols,
            imports: vec![],
        };

        let mut state =
            State::<Bn128Field>::new(vec![("main".into(), module)].into_iter().collect());

        let mut checker: Checker<Bn128Field> = Checker::new();
        assert!(checker.check_module(&"main".into(), &mut state).is_ok());
    }

    #[test]
    fn for_index_after_end() {
        // def foo():
        //   for field i in 0..10 do
        //   endfor
        //   return i
        // should fail
        let foo_statements: Vec<StatementNode> = vec![
            Statement::For(
                absy::Variable::new("i", UnresolvedType::Uint(32).mock()).mock(),
                Expression::IntConstant(0usize.into()).mock(),
                Expression::IntConstant(10usize.into()).mock(),
                vec![],
            )
            .mock(),
            Statement::Return(
                ExpressionList {
                    expressions: vec![Expression::Identifier("i").mock()],
                }
                .mock(),
            )
            .mock(),
        ];
        let foo = Function {
            arguments: vec![],
            statements: foo_statements,
            signature: UnresolvedSignature {
                inputs: vec![],
                outputs: vec![UnresolvedType::FieldElement.mock()],
            },
            generics: vec![],
        }
        .mock();

        let types = HashMap::new();
        let module_id = "".into();

        let mut checker: Checker<Bn128Field> = Checker::new();
        assert_eq!(
            checker.check_function(foo, &module_id, &types),
            Err(vec![ErrorInner {
                pos: Some((Position::mock(), Position::mock())),
                message: "Identifier \"i\" is undefined".into()
            }])
        );
    }

    #[test]
    fn for_index_in_for() {
        // def foo():
        //   for field i in 0..10 do
        //     a = i
        //   endfor
        // should pass

        let for_statements = vec![
            Statement::Declaration(
                absy::Variable::new("a", UnresolvedType::Uint(32).mock()).mock(),
            )
            .mock(),
            Statement::Definition(
                Assignee::Identifier("a").mock(),
                Expression::Identifier("i").mock(),
            )
            .mock(),
        ];

        let foo_statements = vec![Statement::For(
            absy::Variable::new("i", UnresolvedType::Uint(32).mock()).mock(),
            Expression::IntConstant(0usize.into()).mock(),
            Expression::IntConstant(10usize.into()).mock(),
            for_statements,
        )
        .mock()];

        let for_statements_checked = vec![
            TypedStatement::Declaration(typed_absy::Variable::uint("a", UBitwidth::B32)),
            TypedStatement::Definition(
                TypedAssignee::Identifier(typed_absy::Variable::uint("a", UBitwidth::B32)),
                UExpressionInner::Identifier("i".into())
                    .annotate(UBitwidth::B32)
                    .into(),
            ),
        ];

        let foo_statements_checked = vec![TypedStatement::For(
            typed_absy::Variable::uint("i", UBitwidth::B32),
            0u32.into(),
            10u32.into(),
            for_statements_checked,
        )];

        let foo = Function {
            arguments: vec![],
            statements: foo_statements,
            signature: UnresolvedSignature {
                inputs: vec![],
                outputs: vec![UnresolvedType::FieldElement.mock()],
            },
            generics: vec![],
        }
        .mock();

        let foo_checked = TypedFunction {
            generics: vec![],
            arguments: vec![],
            statements: foo_statements_checked,
            signature: DeclarationSignature {
                inputs: vec![],
                outputs: vec![DeclarationType::FieldElement],
            },
        };

        let types = HashMap::new();
        let module_id = "".into();

        let mut checker: Checker<Bn128Field> = Checker::new();
        assert_eq!(
            checker.check_function(foo, &module_id, &types),
            Ok(foo_checked)
        );
    }

    #[test]
    fn arity_mismatch() {
        // def foo():
        //   return 1, 2
        // def bar():
        //   field a = foo()
        // should fail
        let bar_statements: Vec<StatementNode> = vec![
            Statement::Declaration(
                absy::Variable::new("a", UnresolvedType::FieldElement.mock()).mock(),
            )
            .mock(),
            Statement::MultipleDefinition(
                vec![Assignee::Identifier("a").mock()],
                Expression::FunctionCall("foo", vec![]).mock(),
            )
            .mock(),
        ];

        let foo = DeclarationFunctionKey {
            module: "main".into(),
            id: "foo",
            signature: DeclarationSignature {
                inputs: vec![],
                outputs: vec![DeclarationType::FieldElement, DeclarationType::FieldElement],
            },
        };

        let functions = vec![foo].into_iter().collect();

        let bar = Function {
            arguments: vec![],
            statements: bar_statements,
            signature: UnresolvedSignature {
                inputs: vec![],
                outputs: vec![UnresolvedType::FieldElement.mock()],
            },
            generics: vec![],
        }
        .mock();

        let types = HashMap::new();
        let module_id = "".into();

        let mut checker: Checker<Bn128Field> = new_with_args(HashSet::new(), 0, functions);
        assert_eq!(
            checker.check_function(bar, &module_id, &types),
            Err(vec![ErrorInner {
                pos: Some((Position::mock(), Position::mock())),
                message:
                    "Function definition for function foo with signature () -> field not found."
                        .into()
            }])
        );
    }

    #[test]
    fn multi_return_outside_multidef() {
        // def foo() -> (field, field):
        //   return 1, 2
        // def bar():
        //   2 == foo()
        // should fail
        let bar_statements: Vec<StatementNode> = vec![Statement::Assertion(
            Expression::Eq(
                box Expression::IntConstant(2usize.into()).mock(),
                box Expression::FunctionCall("foo", vec![]).mock(),
            )
            .mock(),
        )
        .mock()];

        let foo = DeclarationFunctionKey {
            module: "main".into(),
            id: "foo",
            signature: DeclarationSignature {
                inputs: vec![],
                outputs: vec![DeclarationType::FieldElement, DeclarationType::FieldElement],
            },
        };

        let functions = vec![foo].into_iter().collect();

        let bar = Function {
            arguments: vec![],
            statements: bar_statements,
            signature: UnresolvedSignature {
                inputs: vec![],
                outputs: vec![UnresolvedType::FieldElement.mock()],
            },
            generics: vec![],
        }
        .mock();

        let types = HashMap::new();
        let module_id = "".into();

        let mut checker: Checker<Bn128Field> = new_with_args(HashSet::new(), 0, functions);
        assert_eq!(
            checker.check_function(bar, &module_id, &types),
            Err(vec![ErrorInner {
                pos: Some((Position::mock(), Position::mock())),
                message: "Function definition for function foo with signature () -> _ not found."
                    .into()
            }])
        );
    }

    #[test]
    fn function_undefined_in_multidef() {
        // def bar():
        //   field a = foo()
        // should fail
        let bar_statements: Vec<StatementNode> = vec![
            Statement::Declaration(
                absy::Variable::new("a", UnresolvedType::FieldElement.mock()).mock(),
            )
            .mock(),
            Statement::MultipleDefinition(
                vec![Assignee::Identifier("a").mock()],
                Expression::FunctionCall("foo", vec![]).mock(),
            )
            .mock(),
        ];

        let bar = Function {
            arguments: vec![],
            statements: bar_statements,
            signature: UnresolvedSignature {
                inputs: vec![],
                outputs: vec![UnresolvedType::FieldElement.mock()],
            },
            generics: vec![],
        }
        .mock();

        let types = HashMap::new();
        let module_id = "".into();

        let mut checker: Checker<Bn128Field> = new_with_args(HashSet::new(), 0, HashSet::new());
        assert_eq!(
            checker.check_function(bar, &module_id, &types),
            Err(vec![ErrorInner {
                pos: Some((Position::mock(), Position::mock())),

                message:
                    "Function definition for function foo with signature () -> field not found."
                        .into()
            }])
        );
    }

    #[test]
    fn undefined_variable_in_multireturn_call() {
        // def foo(x):
        // 	return 1, 2
        // def main():
        // 	a, b = foo(x)
        // 	return 1
        // should fail

        let foo_statements: Vec<StatementNode> = vec![Statement::Return(
            ExpressionList {
                expressions: vec![
                    Expression::IntConstant(1usize.into()).mock(),
                    Expression::IntConstant(2usize.into()).mock(),
                ],
            }
            .mock(),
        )
        .mock()];

        let foo = Function {
            arguments: vec![crate::absy::Parameter {
                id: absy::Variable::new("x", UnresolvedType::FieldElement.mock()).mock(),
                private: false,
            }
            .mock()],
            statements: foo_statements,
            signature: UnresolvedSignature {
                inputs: vec![UnresolvedType::FieldElement.mock()],
                outputs: vec![
                    UnresolvedType::FieldElement.mock(),
                    UnresolvedType::FieldElement.mock(),
                ],
            },
            generics: vec![],
        }
        .mock();

        let main_statements: Vec<StatementNode> = vec![
            Statement::Declaration(
                absy::Variable::new("a", UnresolvedType::FieldElement.mock()).mock(),
            )
            .mock(),
            Statement::Declaration(
                absy::Variable::new("b", UnresolvedType::FieldElement.mock()).mock(),
            )
            .mock(),
            Statement::MultipleDefinition(
                vec![
                    Assignee::Identifier("a").mock(),
                    Assignee::Identifier("b").mock(),
                ],
                Expression::FunctionCall("foo", vec![Expression::Identifier("x").mock()]).mock(),
            )
            .mock(),
            Statement::Return(
                ExpressionList {
                    expressions: vec![Expression::IntConstant(1usize.into()).mock()],
                }
                .mock(),
            )
            .mock(),
        ];

        let main = Function {
            arguments: vec![],
            statements: main_statements,
            signature: UnresolvedSignature {
                inputs: vec![],
                outputs: vec![UnresolvedType::FieldElement.mock()],
            },
            generics: vec![],
        }
        .mock();

        let module = Module {
            symbols: vec![
                SymbolDeclaration {
                    id: "foo",
                    symbol: Symbol::HereFunction(foo),
                }
                .mock(),
                SymbolDeclaration {
                    id: "main",
                    symbol: Symbol::HereFunction(main),
                }
                .mock(),
            ],
            imports: vec![],
        };

        let mut state =
            State::<Bn128Field>::new(vec![("main".into(), module)].into_iter().collect());

        let mut checker: Checker<Bn128Field> = new_with_args(HashSet::new(), 0, HashSet::new());
        assert_eq!(
            checker.check_module(&"main".into(), &mut state),
            Err(vec![Error {
                inner: ErrorInner {
                    pos: Some((Position::mock(), Position::mock())),
                    message: "Identifier \"x\" is undefined".into()
                },
                module_id: "main".into()
            }])
        );
    }

    #[test]
    fn undeclared_variables() {
        // def foo() -> (field, field):
        //  return 1, 2
        // def main():
        //  a, b = foo()
        //  return 1
        // should fail

        let foo_statements: Vec<StatementNode> = vec![Statement::Return(
            ExpressionList {
                expressions: vec![
                    Expression::IntConstant(1usize.into()).mock(),
                    Expression::IntConstant(2usize.into()).mock(),
                ],
            }
            .mock(),
        )
        .mock()];

        let foo = Function {
            arguments: vec![],
            statements: foo_statements,
            signature: UnresolvedSignature {
                inputs: vec![],
                outputs: vec![
                    UnresolvedType::FieldElement.mock(),
                    UnresolvedType::FieldElement.mock(),
                ],
            },
            generics: vec![],
        }
        .mock();

        let main_statements: Vec<StatementNode> = vec![
            Statement::MultipleDefinition(
                vec![
                    Assignee::Identifier("a").mock(),
                    Assignee::Identifier("b").mock(),
                ],
                Expression::FunctionCall("foo", vec![]).mock(),
            )
            .mock(),
            Statement::Return(
                ExpressionList {
                    expressions: vec![],
                }
                .mock(),
            )
            .mock(),
        ];

        let main = Function {
            arguments: vec![],
            statements: main_statements,
            signature: UnresolvedSignature {
                inputs: vec![],
                outputs: vec![],
            },
            generics: vec![],
        }
        .mock();

        let module = Module {
            symbols: vec![
                SymbolDeclaration {
                    id: "foo",
                    symbol: Symbol::HereFunction(foo),
                }
                .mock(),
                SymbolDeclaration {
                    id: "main",
                    symbol: Symbol::HereFunction(main),
                }
                .mock(),
            ],
            imports: vec![],
        };

        let mut state =
            State::<Bn128Field>::new(vec![("main".into(), module)].into_iter().collect());

        let mut checker: Checker<Bn128Field> = new_with_args(HashSet::new(), 0, HashSet::new());
        assert_eq!(
            checker.check_module(&"main".into(), &mut state),
            Err(vec![
                Error {
                    inner: ErrorInner {
                        pos: Some((Position::mock(), Position::mock())),
                        message: "Variable `a` is undeclared".into()
                    },
                    module_id: "main".into()
                },
                Error {
                    inner: ErrorInner {
                        pos: Some((Position::mock(), Position::mock())),
                        message: "Variable `b` is undeclared".into()
                    },
                    module_id: "main".into()
                }
            ])
        );
    }

    #[test]
    fn assign_to_select() {
        // def foo() -> field:
        //  return 1
        // def main():
        //  field[1] a = [0]
        //  a[0] = foo()
        //  return
        // should succeed

        let foo_statements: Vec<StatementNode> = vec![Statement::Return(
            ExpressionList {
                expressions: vec![Expression::IntConstant(1usize.into()).mock()],
            }
            .mock(),
        )
        .mock()];

        let foo = Function {
            arguments: vec![],
            statements: foo_statements,
            signature: UnresolvedSignature {
                inputs: vec![],
                outputs: vec![UnresolvedType::FieldElement.mock()],
            },
            generics: vec![],
        }
        .mock();

        let main_statements: Vec<StatementNode> = vec![
            Statement::Declaration(
                absy::Variable::new(
                    "a",
                    UnresolvedType::array(
                        UnresolvedType::FieldElement.mock(),
                        Expression::IntConstant(1usize.into()).mock(),
                    )
                    .mock(),
                )
                .mock(),
            )
            .mock(),
            Statement::Definition(
                Assignee::Identifier("a").mock(),
                Expression::InlineArray(vec![absy::SpreadOrExpression::Expression(
                    Expression::IntConstant(0usize.into()).mock(),
                )])
                .mock(),
            )
            .mock(),
            Statement::MultipleDefinition(
                vec![Assignee::Select(
                    box Assignee::Identifier("a").mock(),
                    box RangeOrExpression::Expression(
                        absy::Expression::IntConstant(0usize.into()).mock(),
                    ),
                )
                .mock()],
                Expression::FunctionCall("foo", vec![]).mock(),
            )
            .mock(),
            Statement::Return(
                ExpressionList {
                    expressions: vec![],
                }
                .mock(),
            )
            .mock(),
        ];

        let main = Function {
            arguments: vec![],
            statements: main_statements,
            signature: UnresolvedSignature {
                inputs: vec![],
                outputs: vec![],
            },
            generics: vec![],
        }
        .mock();

        let module = Module {
            symbols: vec![
                SymbolDeclaration {
                    id: "foo",
                    symbol: Symbol::HereFunction(foo),
                }
                .mock(),
                SymbolDeclaration {
                    id: "main",
                    symbol: Symbol::HereFunction(main),
                }
                .mock(),
            ],
            imports: vec![],
        };

        let mut state =
            State::<Bn128Field>::new(vec![("main".into(), module)].into_iter().collect());

        let mut checker: Checker<Bn128Field> = new_with_args(HashSet::new(), 0, HashSet::new());
        assert!(checker.check_module(&"main".into(), &mut state).is_ok());
    }

    #[test]
    fn function_undefined() {
        // def bar():
        //   1 == foo()
        // should fail
        let bar_statements: Vec<StatementNode> = vec![Statement::Assertion(
            Expression::Eq(
                box Expression::IntConstant(1usize.into()).mock(),
                box Expression::FunctionCall("foo", vec![]).mock(),
            )
            .mock(),
        )
        .mock()];

        let bar = Function {
            arguments: vec![],
            statements: bar_statements,
            signature: UnresolvedSignature {
                inputs: vec![],
                outputs: vec![UnresolvedType::FieldElement.mock()],
            },
            generics: vec![],
        }
        .mock();

        let types = HashMap::new();
        let module_id = "".into();

        let mut checker: Checker<Bn128Field> = new_with_args(HashSet::new(), 0, HashSet::new());
        assert_eq!(
            checker.check_function(bar, &module_id, &types),
            Err(vec![ErrorInner {
                pos: Some((Position::mock(), Position::mock())),

                message: "Function definition for function foo with signature () -> _ not found."
                    .into()
            }])
        );
    }

    #[test]
    fn return_undefined() {
        // def bar():
        //   return a, b
        // should fail
        let bar_statements: Vec<StatementNode> = vec![Statement::Return(
            ExpressionList {
                expressions: vec![
                    Expression::Identifier("a").mock(),
                    Expression::Identifier("b").mock(),
                ],
            }
            .mock(),
        )
        .mock()];

        let bar = Function {
            arguments: vec![],
            statements: bar_statements,
            signature: UnresolvedSignature {
                inputs: vec![],
                outputs: vec![
                    UnresolvedType::FieldElement.mock(),
                    UnresolvedType::FieldElement.mock(),
                ],
            },
            generics: vec![],
        }
        .mock();

        let types = HashMap::new();
        let module_id = "".into();

        let mut checker: Checker<Bn128Field> = new_with_args(HashSet::new(), 0, HashSet::new());
        assert_eq!(
            checker.check_function(bar, &module_id, &types),
            Err(vec![ErrorInner {
                pos: Some((Position::mock(), Position::mock())),
                message: "Identifier \"a\" is undefined".into()
            }])
        );
    }

    #[test]
    fn multi_def() {
        // def foo():
        //   return 1, 2
        // def bar():
        //   field a, field b = foo()
        //   return a + b
        //
        // should pass
        let bar_statements: Vec<StatementNode> = vec![
            Statement::Declaration(
                absy::Variable::new("a", UnresolvedType::FieldElement.mock()).mock(),
            )
            .mock(),
            Statement::Declaration(
                absy::Variable::new("b", UnresolvedType::FieldElement.mock()).mock(),
            )
            .mock(),
            Statement::MultipleDefinition(
                vec![
                    Assignee::Identifier("a").mock(),
                    Assignee::Identifier("b").mock(),
                ],
                Expression::FunctionCall("foo", vec![]).mock(),
            )
            .mock(),
            Statement::Return(
                ExpressionList {
                    expressions: vec![Expression::Add(
                        box Expression::Identifier("a").mock(),
                        box Expression::Identifier("b").mock(),
                    )
                    .mock()],
                }
                .mock(),
            )
            .mock(),
        ];

        let bar_statements_checked: Vec<TypedStatement<Bn128Field>> = vec![
            TypedStatement::Declaration(typed_absy::Variable::field_element("a")),
            TypedStatement::Declaration(typed_absy::Variable::field_element("b")),
            TypedStatement::MultipleDefinition(
                vec![
                    typed_absy::Variable::field_element("a").into(),
                    typed_absy::Variable::field_element("b").into(),
                ],
                TypedExpressionList::FunctionCall(
                    DeclarationFunctionKey::with_location(MODULE_ID, "foo").signature(
                        DeclarationSignature::new().outputs(vec![
                            DeclarationType::FieldElement,
                            DeclarationType::FieldElement,
                        ]),
                    ),
                    vec![],
                    vec![Type::FieldElement, Type::FieldElement],
                ),
            ),
            TypedStatement::Return(vec![FieldElementExpression::Add(
                box FieldElementExpression::Identifier("a".into()),
                box FieldElementExpression::Identifier("b".into()),
            )
            .into()]),
        ];

        let foo = DeclarationFunctionKey {
            module: MODULE_ID.into(),
            id: "foo",
            signature: DeclarationSignature {
                inputs: vec![],
                outputs: vec![DeclarationType::FieldElement, DeclarationType::FieldElement],
            },
        };

        let mut functions = HashSet::new();
        functions.insert(foo);

        let bar = Function {
            arguments: vec![],
            statements: bar_statements,
            signature: UnresolvedSignature {
                inputs: vec![],
                outputs: vec![UnresolvedType::FieldElement.mock()],
            },
            generics: vec![],
        }
        .mock();

        let bar_checked = TypedFunction {
            generics: vec![],
            arguments: vec![],
            statements: bar_statements_checked,
            signature: DeclarationSignature {
                inputs: vec![],
                outputs: vec![DeclarationType::FieldElement],
            },
        };

        let types = HashMap::new();

        let mut checker: Checker<Bn128Field> = new_with_args(HashSet::new(), 0, functions);
        assert_eq!(
            checker.check_function(bar, &MODULE_ID.into(), &types),
            Ok(bar_checked)
        );
    }

    #[test]
    fn duplicate_argument_name() {
        // def main(field a, bool a):
        //     return

        // should fail

        let mut f = function0();
        f.value.arguments = vec![
            absy::Parameter::private(
                absy::Variable::new("a", UnresolvedType::FieldElement.mock()).mock(),
            )
            .mock(),
            absy::Parameter::private(
                absy::Variable::new("a", UnresolvedType::Boolean.mock()).mock(),
            )
            .mock(),
        ];
        f.value.signature = UnresolvedSignature::new().inputs(vec![
            UnresolvedType::FieldElement.mock(),
            UnresolvedType::Boolean.mock(),
        ]);

        let mut checker: Checker<Bn128Field> = new_with_args(HashSet::new(), 0, HashSet::new());
        assert_eq!(
            checker
                .check_function(f, &"".into(), &HashMap::new())
                .unwrap_err()[0]
                .message,
            "Duplicate name in function definition: `a` was previously declared as an argument or a generic constant"
        );
    }

    #[test]
    fn duplicate_main_function() {
        // def main(a):
        //   return 1
        // def main():
        //   return 1
        //
        // should fail
        let main1_statements: Vec<StatementNode> = vec![Statement::Return(
            ExpressionList {
                expressions: vec![Expression::IntConstant(1usize.into()).mock()],
            }
            .mock(),
        )
        .mock()];

        let main1_arguments = vec![crate::absy::Parameter {
            id: absy::Variable::new("a", UnresolvedType::FieldElement.mock()).mock(),
            private: false,
        }
        .mock()];

        let main2_statements: Vec<StatementNode> = vec![Statement::Return(
            ExpressionList {
                expressions: vec![Expression::IntConstant(1usize.into()).mock()],
            }
            .mock(),
        )
        .mock()];

        let main2_arguments = vec![];

        let main1 = Function {
            arguments: main1_arguments,
            statements: main1_statements,
            signature: UnresolvedSignature {
                inputs: vec![UnresolvedType::FieldElement.mock()],
                outputs: vec![UnresolvedType::FieldElement.mock()],
            },
            generics: vec![],
        }
        .mock();

        let main2 = Function {
            arguments: main2_arguments,
            statements: main2_statements,
            signature: UnresolvedSignature {
                inputs: vec![],
                outputs: vec![UnresolvedType::FieldElement.mock()],
            },
            generics: vec![],
        }
        .mock();

        let symbols = vec![
            SymbolDeclaration {
                id: "main",
                symbol: Symbol::HereFunction(main1),
            }
            .mock(),
            SymbolDeclaration {
                id: "main",
                symbol: Symbol::HereFunction(main2),
            }
            .mock(),
        ];

        let main_module = Module {
            symbols,
            imports: vec![],
        };

        let program = Program {
            modules: vec![("main".into(), main_module)].into_iter().collect(),
            main: "main".into(),
        };

        let mut checker: Checker<Bn128Field> = Checker::new();
        assert_eq!(
            checker.check_program(program),
            Err(vec![Error {
                inner: ErrorInner {
                    pos: None,
                    message: "Only one main function allowed, found 2".into()
                },
                module_id: "main".into()
            }])
        );
    }

    #[test]
    fn shadowing_with_same_type() {
        //   field a
        //	 field a
        //
        // should fail

        let types = HashMap::new();
        let module_id = "".into();
        let mut checker: Checker<Bn128Field> = Checker::new();
        let _: Result<TypedStatement<Bn128Field>, Vec<ErrorInner>> = checker.check_statement(
            Statement::Declaration(
                absy::Variable::new("a", UnresolvedType::FieldElement.mock()).mock(),
            )
            .mock(),
            &module_id,
            &types,
        );
        let s2_checked: Result<TypedStatement<Bn128Field>, Vec<ErrorInner>> = checker
            .check_statement(
                Statement::Declaration(
                    absy::Variable::new("a", UnresolvedType::FieldElement.mock()).mock(),
                )
                .mock(),
                &module_id,
                &types,
            );
        assert_eq!(
            s2_checked,
            Err(vec![ErrorInner {
                pos: Some((Position::mock(), Position::mock())),
                message: "Duplicate declaration for variable named a".into()
            }])
        );
    }

    #[test]
    fn shadowing_with_different_type() {
        //   field a
        //	 bool a
        //
        // should fail

        let types = HashMap::new();
        let module_id = "".into();

        let mut checker: Checker<Bn128Field> = Checker::new();
        let _: Result<TypedStatement<Bn128Field>, Vec<ErrorInner>> = checker.check_statement(
            Statement::Declaration(
                absy::Variable::new("a", UnresolvedType::FieldElement.mock()).mock(),
            )
            .mock(),
            &module_id,
            &types,
        );
        let s2_checked: Result<TypedStatement<Bn128Field>, Vec<ErrorInner>> = checker
            .check_statement(
                Statement::Declaration(
                    absy::Variable::new("a", UnresolvedType::Boolean.mock()).mock(),
                )
                .mock(),
                &module_id,
                &types,
            );
        assert_eq!(
            s2_checked,
            Err(vec![ErrorInner {
                pos: Some((Position::mock(), Position::mock())),
                message: "Duplicate declaration for variable named a".into()
            }])
        );
    }

    mod structs {
        use super::*;
        use crate::typed_absy::types::StructMember;

        /// solver function to create a module at location "" with a single symbol `Foo { foo: field }`
        fn create_module_with_foo(
            s: StructDefinition<'static>,
        ) -> (Checker<Bn128Field>, State<Bn128Field>) {
            let module_id: PathBuf = "".into();

            let module: Module = Module {
                imports: vec![],
                symbols: vec![SymbolDeclaration {
                    id: "Foo",
                    symbol: Symbol::HereType(s.mock()),
                }
                .mock()],
            };

            let mut state =
                State::<Bn128Field>::new(vec![(module_id.clone(), module)].into_iter().collect());

            let mut checker: Checker<Bn128Field> = Checker::new();

            checker.check_module(&module_id, &mut state).unwrap();

            (checker, state)
        }

        /// tests about declaring a type
        mod declaration {
            use super::*;

            #[test]
            fn empty_def() {
                // an empty struct should be allowed to be defined
                let module_id = "".into();
                let types = HashMap::new();
                let declaration: StructDefinitionNode = StructDefinition { fields: vec![] }.mock();

                let expected_type = DeclarationType::Struct(DeclarationStructType::new(
                    "".into(),
                    "Foo".into(),
                    vec![],
                ));

                assert_eq!(
                    Checker::<Bn128Field>::new().check_struct_type_declaration(
                        "Foo".into(),
                        declaration,
                        &module_id,
                        &types
                    ),
                    Ok(expected_type)
                );
            }

            #[test]
            fn valid_def() {
                // a valid struct should be allowed to be defined
                let module_id = "".into();
                let types = HashMap::new();
                let declaration: StructDefinitionNode = StructDefinition {
                    fields: vec![
                        StructDefinitionField {
                            id: "foo",
                            ty: UnresolvedType::FieldElement.mock(),
                        }
                        .mock(),
                        StructDefinitionField {
                            id: "bar",
                            ty: UnresolvedType::Boolean.mock(),
                        }
                        .mock(),
                    ],
                }
                .mock();

                let expected_type = DeclarationType::Struct(DeclarationStructType::new(
                    "".into(),
                    "Foo".into(),
                    vec![
                        DeclarationStructMember::new("foo".into(), DeclarationType::FieldElement),
                        DeclarationStructMember::new("bar".into(), DeclarationType::Boolean),
                    ],
                ));

                assert_eq!(
                    Checker::<Bn128Field>::new().check_struct_type_declaration(
                        "Foo".into(),
                        declaration,
                        &module_id,
                        &types
                    ),
                    Ok(expected_type)
                );
            }

            #[test]
            fn duplicate_member_def() {
                // definition of a struct with a duplicate member should be rejected
                let module_id = "".into();
                let types = HashMap::new();

                let declaration: StructDefinitionNode = StructDefinition {
                    fields: vec![
                        StructDefinitionField {
                            id: "foo",
                            ty: UnresolvedType::FieldElement.mock(),
                        }
                        .mock(),
                        StructDefinitionField {
                            id: "foo",
                            ty: UnresolvedType::Boolean.mock(),
                        }
                        .mock(),
                    ],
                }
                .mock();

                assert_eq!(
                    Checker::<Bn128Field>::new()
                        .check_struct_type_declaration(
                            "Foo".into(),
                            declaration,
                            &module_id,
                            &types
                        )
                        .unwrap_err()[0]
                        .message,
                    "Duplicate key foo in struct definition"
                );
            }

            #[test]
            fn recursive() {
                // a struct wrapping another struct should be allowed to be defined

                // struct Foo = { foo: field }
                // struct Bar = { foo: Foo }

                let module_id: PathBuf = "".into();

                let module: Module = Module {
                    imports: vec![],
                    symbols: vec![
                        SymbolDeclaration {
                            id: "Foo",
                            symbol: Symbol::HereType(
                                StructDefinition {
                                    fields: vec![StructDefinitionField {
                                        id: "foo",
                                        ty: UnresolvedType::FieldElement.mock(),
                                    }
                                    .mock()],
                                }
                                .mock(),
                            ),
                        }
                        .mock(),
                        SymbolDeclaration {
                            id: "Bar",
                            symbol: Symbol::HereType(
                                StructDefinition {
                                    fields: vec![StructDefinitionField {
                                        id: "foo",
                                        ty: UnresolvedType::User("Foo".into()).mock(),
                                    }
                                    .mock()],
                                }
                                .mock(),
                            ),
                        }
                        .mock(),
                    ],
                };

                let mut state = State::<Bn128Field>::new(
                    vec![(module_id.clone(), module)].into_iter().collect(),
                );

                assert!(Checker::new().check_module(&module_id, &mut state).is_ok());
                assert_eq!(
                    state
                        .types
                        .get(&module_id)
                        .unwrap()
                        .get(&"Bar".to_string())
                        .unwrap(),
                    &DeclarationType::Struct(DeclarationStructType::new(
                        module_id.clone(),
                        "Bar".into(),
                        vec![DeclarationStructMember::new(
                            "foo".into(),
                            DeclarationType::Struct(DeclarationStructType::new(
                                module_id,
                                "Foo".into(),
                                vec![DeclarationStructMember::new(
                                    "foo".into(),
                                    DeclarationType::FieldElement
                                )]
                            ))
                        )]
                    ))
                );
            }

            #[test]
            fn recursive_undefined() {
                // a struct wrapping an undefined struct should be rejected

                // struct Bar = { foo: Foo }

                let module_id: PathBuf = "".into();

                let module: Module = Module {
                    imports: vec![],
                    symbols: vec![SymbolDeclaration {
                        id: "Bar",
                        symbol: Symbol::HereType(
                            StructDefinition {
                                fields: vec![StructDefinitionField {
                                    id: "foo",
                                    ty: UnresolvedType::User("Foo".into()).mock(),
                                }
                                .mock()],
                            }
                            .mock(),
                        ),
                    }
                    .mock()],
                };

                let mut state = State::<Bn128Field>::new(
                    vec![(module_id.clone(), module)].into_iter().collect(),
                );

                assert!(Checker::new().check_module(&module_id, &mut state).is_err());
            }

            #[test]
            fn self_referential() {
                // a struct wrapping itself should be rejected

                // struct Foo = { foo: Foo }

                let module_id: PathBuf = "".into();

                let module: Module = Module {
                    imports: vec![],
                    symbols: vec![SymbolDeclaration {
                        id: "Foo",
                        symbol: Symbol::HereType(
                            StructDefinition {
                                fields: vec![StructDefinitionField {
                                    id: "foo",
                                    ty: UnresolvedType::User("Foo".into()).mock(),
                                }
                                .mock()],
                            }
                            .mock(),
                        ),
                    }
                    .mock()],
                };

                let mut state = State::<Bn128Field>::new(
                    vec![(module_id.clone(), module)].into_iter().collect(),
                );

                assert!(Checker::new().check_module(&module_id, &mut state).is_err());
            }

            #[test]
            fn cyclic() {
                // A wrapping B wrapping A should be rejected

                // struct Foo = { bar: Bar }
                // struct Bar = { foo: Foo }

                let module_id: PathBuf = "".into();

                let module: Module = Module {
                    imports: vec![],
                    symbols: vec![
                        SymbolDeclaration {
                            id: "Foo",
                            symbol: Symbol::HereType(
                                StructDefinition {
                                    fields: vec![StructDefinitionField {
                                        id: "bar",
                                        ty: UnresolvedType::User("Bar".into()).mock(),
                                    }
                                    .mock()],
                                }
                                .mock(),
                            ),
                        }
                        .mock(),
                        SymbolDeclaration {
                            id: "Bar",
                            symbol: Symbol::HereType(
                                StructDefinition {
                                    fields: vec![StructDefinitionField {
                                        id: "foo",
                                        ty: UnresolvedType::User("Foo".into()).mock(),
                                    }
                                    .mock()],
                                }
                                .mock(),
                            ),
                        }
                        .mock(),
                    ],
                };

                let mut state = State::<Bn128Field>::new(
                    vec![(module_id.clone(), module)].into_iter().collect(),
                );

                assert!(Checker::new().check_module(&module_id, &mut state).is_err());
            }
        }

        /// tests about using the defined type identifier
        mod usage {
            use super::*;

            #[test]
            fn ty() {
                // a defined type can be checked
                // Foo { foo: field }
                // Foo

                // an undefined type cannot be checked
                // Bar

                let (mut checker, state) = create_module_with_foo(StructDefinition {
                    fields: vec![StructDefinitionField {
                        id: "foo",
                        ty: UnresolvedType::FieldElement.mock(),
                    }
                    .mock()],
                });

                assert_eq!(
                    checker.check_type(
                        UnresolvedType::User("Foo".into()).mock(),
                        &PathBuf::from(MODULE_ID),
                        &state.types
                    ),
                    Ok(Type::Struct(StructType::new(
                        "".into(),
                        "Foo".into(),
                        vec![StructMember::new("foo".into(), Type::FieldElement)]
                    )))
                );

                assert_eq!(
                    checker
                        .check_type(
                            UnresolvedType::User("Bar".into()).mock(),
                            &PathBuf::from(MODULE_ID),
                            &state.types
                        )
                        .unwrap_err()
                        .message,
                    "Undefined type Bar"
                );
            }

            #[test]
            fn parameter() {
                // a defined type can be used as parameter

                // an undefined type cannot be used as parameter

                let (mut checker, state) = create_module_with_foo(StructDefinition {
                    fields: vec![StructDefinitionField {
                        id: "foo",
                        ty: UnresolvedType::FieldElement.mock(),
                    }
                    .mock()],
                });

                assert_eq!(
                    checker.check_parameter(
                        absy::Parameter {
                            id:
                                absy::Variable::new("a", UnresolvedType::User("Foo".into()).mock(),)
                                    .mock(),
                            private: true,
                        }
                        .mock(),
                        &PathBuf::from(MODULE_ID),
                        &state.types,
                        &mut vec![]
                    ),
                    Ok(DeclarationParameter {
                        id: DeclarationVariable::with_id_and_type(
                            "a",
                            DeclarationType::Struct(DeclarationStructType::new(
                                "".into(),
                                "Foo".into(),
                                vec![DeclarationStructMember::new(
                                    "foo".into(),
                                    DeclarationType::FieldElement
                                )]
                            ))
                        ),
                        private: true
                    })
                );

                assert_eq!(
                    checker
                        .check_parameter(
                            absy::Parameter {
                                id: absy::Variable::new(
                                    "a",
                                    UnresolvedType::User("Bar".into()).mock(),
                                )
                                .mock(),
                                private: true,
                            }
                            .mock(),
                            &PathBuf::from(MODULE_ID),
                            &state.types,
                            &mut vec![]
                        )
                        .unwrap_err()[0]
                        .message,
                    "Undefined type Bar"
                );
            }

            #[test]
            fn variable_declaration() {
                // a defined type can be used in a variable declaration

                // an undefined type cannot be used in a variable declaration

                let (mut checker, state) = create_module_with_foo(StructDefinition {
                    fields: vec![StructDefinitionField {
                        id: "foo",
                        ty: UnresolvedType::FieldElement.mock(),
                    }
                    .mock()],
                });

                assert_eq!(
                    checker.check_statement(
                        Statement::Declaration(
                            absy::Variable::new("a", UnresolvedType::User("Foo".into()).mock(),)
                                .mock()
                        )
                        .mock(),
                        &PathBuf::from(MODULE_ID),
                        &state.types,
                    ),
                    Ok(TypedStatement::Declaration(Variable::with_id_and_type(
                        "a",
                        Type::Struct(StructType::new(
                            "".into(),
                            "Foo".into(),
                            vec![StructMember::new("foo".into(), Type::FieldElement)]
                        ))
                    )))
                );

                assert_eq!(
                    checker
                        .check_parameter(
                            absy::Parameter {
                                id: absy::Variable::new(
                                    "a",
                                    UnresolvedType::User("Bar".into()).mock(),
                                )
                                .mock(),
                                private: true,
                            }
                            .mock(),
                            &PathBuf::from(MODULE_ID),
                            &state.types,
                            &mut vec![]
                        )
                        .unwrap_err()[0]
                        .message,
                    "Undefined type Bar"
                );
            }
        }

        /// tests about accessing members
        mod member {
            use super::*;

            #[test]
            fn valid() {
                // accessing a member on a struct should succeed and return the right type

                // struct Foo = { foo: field }
                // Foo { foo: 42 }.foo

                let (mut checker, state) = create_module_with_foo(StructDefinition {
                    fields: vec![StructDefinitionField {
                        id: "foo",
                        ty: UnresolvedType::FieldElement.mock(),
                    }
                    .mock()],
                });

                assert_eq!(
                    checker.check_expression(
                        Expression::Member(
                            box Expression::InlineStruct(
                                "Foo".into(),
                                vec![("foo", Expression::IntConstant(42usize.into()).mock())]
                            )
                            .mock(),
                            "foo".into()
                        )
                        .mock(),
                        &PathBuf::from(MODULE_ID),
                        &state.types
                    ),
                    Ok(FieldElementExpression::Member(
                        box StructExpressionInner::Value(vec![FieldElementExpression::Number(
                            Bn128Field::from(42u32)
                        )
                        .into()])
                        .annotate(StructType::new(
                            "".into(),
                            "Foo".into(),
                            vec![StructMember::new("foo".into(), Type::FieldElement)]
                        )),
                        "foo".into()
                    )
                    .into())
                );
            }

            #[test]
            fn invalid() {
                // accessing an undefined member on a struct should fail

                // struct Foo = { foo: field }
                // Foo { foo: 42 }.bar

                let (mut checker, state) = create_module_with_foo(StructDefinition {
                    fields: vec![StructDefinitionField {
                        id: "foo",
                        ty: UnresolvedType::FieldElement.mock(),
                    }
                    .mock()],
                });

                assert_eq!(
                    checker
                        .check_expression(
                            Expression::Member(
                                box Expression::InlineStruct(
                                    "Foo".into(),
                                    vec![("foo", Expression::IntConstant(42usize.into()).mock())]
                                )
                                .mock(),
                                "bar".into()
                            )
                            .mock(),
                            &PathBuf::from(MODULE_ID),
                            &state.types
                        )
                        .unwrap_err()
                        .message,
                    "Foo {foo: field} doesn\'t have member bar"
                );
            }
        }

        /// tests about defining struct instance inline
        mod value {
            use super::*;

            #[test]
            fn wrong_name() {
                // a A value cannot be defined with B as id, even if A and B have the same members

                let (mut checker, state) = create_module_with_foo(StructDefinition {
                    fields: vec![StructDefinitionField {
                        id: "foo",
                        ty: UnresolvedType::FieldElement.mock(),
                    }
                    .mock()],
                });

                assert_eq!(
                    checker
                        .check_expression(
                            Expression::InlineStruct(
                                "Bar".into(),
                                vec![("foo", Expression::IntConstant(42usize.into()).mock())]
                            )
                            .mock(),
                            &PathBuf::from(MODULE_ID),
                            &state.types
                        )
                        .unwrap_err()
                        .message,
                    "Undefined type Bar"
                );
            }

            #[test]
            fn valid() {
                // a A value can be defined with members ordered as in the declaration of A

                // struct Foo = { foo: field, bar: bool }
                // Foo foo = Foo { foo: 42, bar: true }

                let (mut checker, state) = create_module_with_foo(StructDefinition {
                    fields: vec![
                        StructDefinitionField {
                            id: "foo",
                            ty: UnresolvedType::FieldElement.mock(),
                        }
                        .mock(),
                        StructDefinitionField {
                            id: "bar",
                            ty: UnresolvedType::Boolean.mock(),
                        }
                        .mock(),
                    ],
                });

                assert_eq!(
                    checker.check_expression(
                        Expression::InlineStruct(
                            "Foo".into(),
                            vec![
                                ("foo", Expression::IntConstant(42usize.into()).mock()),
                                ("bar", Expression::BooleanConstant(true).mock())
                            ]
                        )
                        .mock(),
                        &PathBuf::from(MODULE_ID),
                        &state.types
                    ),
                    Ok(StructExpressionInner::Value(vec![
                        FieldElementExpression::Number(Bn128Field::from(42u32)).into(),
                        BooleanExpression::Value(true).into()
                    ])
                    .annotate(StructType::new(
                        "".into(),
                        "Foo".into(),
                        vec![
                            StructMember::new("foo".into(), Type::FieldElement),
                            StructMember::new("bar".into(), Type::Boolean)
                        ]
                    ))
                    .into())
                );
            }

            #[test]
            fn shuffled() {
                // a A value can be defined with shuffled members compared to the declaration of A

                // struct Foo = { foo: field, bar: bool }
                // Foo foo = Foo { bar: true, foo: 42 }

                let (mut checker, state) = create_module_with_foo(StructDefinition {
                    fields: vec![
                        StructDefinitionField {
                            id: "foo",
                            ty: UnresolvedType::FieldElement.mock(),
                        }
                        .mock(),
                        StructDefinitionField {
                            id: "bar",
                            ty: UnresolvedType::Boolean.mock(),
                        }
                        .mock(),
                    ],
                });

                assert_eq!(
                    checker.check_expression(
                        Expression::InlineStruct(
                            "Foo".into(),
                            vec![
                                ("bar", Expression::BooleanConstant(true).mock()),
                                ("foo", Expression::IntConstant(42usize.into()).mock())
                            ]
                        )
                        .mock(),
                        &PathBuf::from(MODULE_ID),
                        &state.types
                    ),
                    Ok(StructExpressionInner::Value(vec![
                        FieldElementExpression::Number(Bn128Field::from(42u32)).into(),
                        BooleanExpression::Value(true).into()
                    ])
                    .annotate(StructType::new(
                        "".into(),
                        "Foo".into(),
                        vec![
                            StructMember::new("foo".into(), Type::FieldElement),
                            StructMember::new("bar".into(), Type::Boolean)
                        ]
                    ))
                    .into())
                );
            }

            #[test]
            fn subset() {
                // a A value cannot be defined with A as id if members are a subset of the declaration

                // struct Foo = { foo: field, bar: bool }
                // Foo foo = Foo { foo: 42 }

                let (mut checker, state) = create_module_with_foo(StructDefinition {
                    fields: vec![
                        StructDefinitionField {
                            id: "foo",
                            ty: UnresolvedType::FieldElement.mock(),
                        }
                        .mock(),
                        StructDefinitionField {
                            id: "bar",
                            ty: UnresolvedType::Boolean.mock(),
                        }
                        .mock(),
                    ],
                });

                assert_eq!(
                    checker
                        .check_expression(
                            Expression::InlineStruct(
                                "Foo".into(),
                                vec![("foo", Expression::IntConstant(42usize.into()).mock())]
                            )
                            .mock(),
                            &PathBuf::from(MODULE_ID),
                            &state.types
                        )
                        .unwrap_err()
                        .message,
                    "Inline struct Foo {foo: 42} does not match Foo {foo: field, bar: bool}"
                );
            }

            #[test]
            fn invalid() {
                // a A value cannot be defined with A as id if members are different ids than the declaration
                // a A value cannot be defined with A as id if members are different types than the declaration

                // struct Foo = { foo: field, bar: bool }
                // Foo { foo: 42, baz: bool } // error
                // Foo { foo: 42, baz: 42 } // error

                let (mut checker, state) = create_module_with_foo(StructDefinition {
                    fields: vec![
                        StructDefinitionField {
                            id: "foo",
                            ty: UnresolvedType::FieldElement.mock(),
                        }
                        .mock(),
                        StructDefinitionField {
                            id: "bar",
                            ty: UnresolvedType::Boolean.mock(),
                        }
                        .mock(),
                    ],
                });

                assert_eq!(
                    checker
                        .check_expression(
                            Expression::InlineStruct(
                                "Foo".into(),
                                vec![(
                                    "baz",
                                    Expression::BooleanConstant(true).mock()
                                ),(
                                    "foo",
                                    Expression::IntConstant(42usize.into()).mock()
                                )]
                            )
                            .mock(),
                            &PathBuf::from(MODULE_ID),
                            &state.types
                        ).unwrap_err()
                        .message,
                    "Member bar of struct Foo {foo: field, bar: bool} not found in value Foo {baz: true, foo: 42}"
                );

                assert_eq!(
                    checker
                        .check_expression(
                            Expression::InlineStruct(
                                "Foo".into(),
                                vec![
                                    ("bar", Expression::IntConstant(42usize.into()).mock()),
                                    ("foo", Expression::IntConstant(42usize.into()).mock())
                                ]
                            )
                            .mock(),
                            &PathBuf::from(MODULE_ID),
                            &state.types
                        )
                        .unwrap_err()
                        .message,
                    "Member bar of struct Foo has type bool, found 42 of type {integer}"
                );
            }
        }
    }

    mod int_inference {
        use super::*;

        #[test]
        fn two_candidates() {
            // def foo(field a) -> field:
            //     return 0

            // def foo(u32 a) -> field:
            //     return 0

            // def main() -> field:
            //     return foo(0)

            // should fail

            let mut foo_field = function0();

            foo_field.value.arguments = vec![absy::Parameter::private(
                absy::Variable {
                    id: "a",
                    _type: UnresolvedType::FieldElement.mock(),
                }
                .mock(),
            )
            .mock()];
            foo_field.value.statements = vec![Statement::Return(
                ExpressionList {
                    expressions: vec![Expression::IntConstant(0usize.into()).mock()],
                }
                .mock(),
            )
            .mock()];
            foo_field.value.signature = UnresolvedSignature::new()
                .inputs(vec![UnresolvedType::FieldElement.mock()])
                .outputs(vec![UnresolvedType::FieldElement.mock()]);

            let mut foo_u32 = function0();

            foo_u32.value.arguments = vec![absy::Parameter::private(
                absy::Variable {
                    id: "a",
                    _type: UnresolvedType::Uint(32).mock(),
                }
                .mock(),
            )
            .mock()];
            foo_u32.value.statements = vec![Statement::Return(
                ExpressionList {
                    expressions: vec![Expression::IntConstant(0usize.into()).mock()],
                }
                .mock(),
            )
            .mock()];
            foo_u32.value.signature = UnresolvedSignature::new()
                .inputs(vec![UnresolvedType::Uint(32).mock()])
                .outputs(vec![UnresolvedType::FieldElement.mock()]);

            let mut main = function0();

            main.value.statements = vec![Statement::Return(
                ExpressionList {
                    expressions: vec![Expression::FunctionCall(
                        "foo",
                        vec![Expression::IntConstant(0usize.into()).mock()],
                    )
                    .mock()],
                }
                .mock(),
            )
            .mock()];
            main.value.signature =
                UnresolvedSignature::new().outputs(vec![UnresolvedType::FieldElement.mock()]);

            let m = Module::with_symbols(vec![
                absy::SymbolDeclaration {
                    id: "foo",
                    symbol: Symbol::HereFunction(foo_field),
                }
                .mock(),
                absy::SymbolDeclaration {
                    id: "foo",
                    symbol: Symbol::HereFunction(foo_u32),
                }
                .mock(),
                absy::SymbolDeclaration {
                    id: "main",
                    symbol: Symbol::HereFunction(main),
                }
                .mock(),
            ]);

            let p = Program {
                main: "".into(),
                modules: vec![("".into(), m)].into_iter().collect(),
            };

            let errors = Checker::<Bn128Field>::new().check_program(p).unwrap_err();

            assert_eq!(errors.len(), 1);

            assert_eq!(
                errors[0].inner.message,
                "Ambiguous call to function foo, 2 candidates were found. Please be more explicit."
            );
        }
    }

    mod assignee {
        use super::*;

        #[test]
        fn identifier() {
            // a = 42
            let a = Assignee::Identifier("a").mock();

            let types = HashMap::new();
            let module_id = "".into();

            let mut checker: Checker<Bn128Field> = Checker::new();

            checker
                .check_statement(
                    Statement::Declaration(
                        absy::Variable::new("a", UnresolvedType::FieldElement.mock()).mock(),
                    )
                    .mock(),
                    &module_id,
                    &types,
                )
                .unwrap();

            assert_eq!(
                checker.check_assignee(a, &module_id, &types),
                Ok(TypedAssignee::Identifier(
                    typed_absy::Variable::field_element("a")
                ))
            );
        }

        #[test]
        fn array_element() {
            // field[33] a
            // a[2] = 42
            let a = Assignee::Select(
                box Assignee::Identifier("a").mock(),
                box RangeOrExpression::Expression(Expression::IntConstant(2usize.into()).mock()),
            )
            .mock();

            let types = HashMap::new();
            let module_id = "".into();

            let mut checker: Checker<Bn128Field> = Checker::new();
            checker
                .check_statement(
                    Statement::Declaration(
                        absy::Variable::new(
                            "a",
                            UnresolvedType::array(
                                UnresolvedType::FieldElement.mock(),
                                Expression::IntConstant(33usize.into()).mock(),
                            )
                            .mock(),
                        )
                        .mock(),
                    )
                    .mock(),
                    &module_id,
                    &types,
                )
                .unwrap();

            assert_eq!(
                checker.check_assignee(a, &module_id, &types),
                Ok(TypedAssignee::Select(
<<<<<<< HEAD
                    box TypedAssignee::Identifier(typed_absy::Variable::field_array(
                        "a",
                        33u32.into()
                    )),
                    box 2u32.into()
=======
                    box TypedAssignee::Identifier(typed_absy::Variable::field_array("a", 33)),
                    box FieldElementExpression::Number(Bn128Field::from(2u32))
>>>>>>> cc8e26bc
                ))
            );
        }

        #[test]
        fn array_of_array_element() {
            // field[33][42] a
            // a[1][2]
            let a: AssigneeNode = Assignee::Select(
                box Assignee::Select(
                    box Assignee::Identifier("a").mock(),
                    box RangeOrExpression::Expression(
                        Expression::IntConstant(1usize.into()).mock(),
                    ),
                )
                .mock(),
                box RangeOrExpression::Expression(Expression::IntConstant(2usize.into()).mock()),
            )
            .mock();

            let types = HashMap::new();
            let module_id = "".into();

            let mut checker: Checker<Bn128Field> = Checker::new();
            checker
                .check_statement(
                    Statement::Declaration(
                        absy::Variable::new(
                            "a",
                            UnresolvedType::array(
                                UnresolvedType::array(
                                    UnresolvedType::FieldElement.mock(),
                                    Expression::IntConstant(33usize.into()).mock(),
                                )
                                .mock(),
                                Expression::IntConstant(42usize.into()).mock(),
                            )
                            .mock(),
                        )
                        .mock(),
                    )
                    .mock(),
                    &module_id,
                    &types,
                )
                .unwrap();

            assert_eq!(
                checker.check_assignee(a, &module_id, &types),
                Ok(TypedAssignee::Select(
                    box TypedAssignee::Select(
                        box TypedAssignee::Identifier(typed_absy::Variable::array(
                            "a",
                            Type::array(Type::FieldElement, UExpression::from(33u32)),
                            42u32,
                        )),
<<<<<<< HEAD
                        box 1u32.into()
                    ),
                    box 2u32.into()
=======
                        box FieldElementExpression::Number(Bn128Field::from(1u32))
                    ),
                    box FieldElementExpression::Number(Bn128Field::from(2u32))
>>>>>>> cc8e26bc
                ))
            );
        }
    }
}<|MERGE_RESOLUTION|>--- conflicted
+++ resolved
@@ -181,15 +181,11 @@
 
 impl<'ast, T: Field> FunctionQuery<'ast, T> {
     /// Create a new query.
-<<<<<<< HEAD
     fn new(
         id: Identifier<'ast>,
         inputs: &[Type<'ast, T>],
         outputs: &[Option<Type<'ast, T>>],
     ) -> Self {
-=======
-    fn new(id: Identifier<'ast>, inputs: &[Type], outputs: &[Option<Type>]) -> FunctionQuery<'ast> {
->>>>>>> cc8e26bc
         FunctionQuery {
             id,
             inputs: inputs.to_owned(),
@@ -428,19 +424,12 @@
                     };
 
                     self.functions.insert(
-<<<<<<< HEAD
                         DeclarationFunctionKey::with_location(module_id.clone(), declaration.id)
                             .signature(funct.signature.clone()),
                     );
                     functions.insert(
                         DeclarationFunctionKey::with_location(module_id.clone(), declaration.id)
                             .signature(funct.signature.clone()),
-=======
-                        FunctionKey::with_id(declaration.id).signature(funct.signature.clone()),
-                    );
-                    functions.insert(
-                        FunctionKey::with_id(declaration.id).signature(funct.signature.clone()),
->>>>>>> cc8e26bc
                         TypedFunctionSymbol::Here(funct),
                     );
                 }
@@ -462,16 +451,10 @@
                             .functions
                             .iter()
                             .filter(|(k, _)| k.id == import.symbol_id)
-<<<<<<< HEAD
                             .map(|(_, v)| DeclarationFunctionKey {
                                 module: import.module_id.clone(),
                                 id: import.symbol_id.clone(),
                                 signature: v.signature(&state.typed_modules).clone(),
-=======
-                            .map(|(_, v)| FunctionKey {
-                                id: import.symbol_id,
-                                signature: v.signature(&state.typed_modules),
->>>>>>> cc8e26bc
                             })
                             .collect();
 
@@ -581,7 +564,6 @@
                     true => {}
                 };
 
-<<<<<<< HEAD
                 self.functions.insert(
                     DeclarationFunctionKey::with_location(module_id.clone(), declaration.id)
                         .signature(funct.signature().clone().try_into().unwrap()),
@@ -589,12 +571,6 @@
                 functions.insert(
                     DeclarationFunctionKey::with_location(module_id.clone(), declaration.id)
                         .signature(funct.signature().clone().try_into().unwrap()),
-=======
-                self.functions
-                    .insert(FunctionKey::with_id(declaration.id).signature(funct.signature()));
-                functions.insert(
-                    FunctionKey::with_id(declaration.id).signature(funct.signature()),
->>>>>>> cc8e26bc
                     TypedFunctionSymbol::Flat(funct),
                 );
             }
@@ -646,14 +622,6 @@
             }
         };
 
-<<<<<<< HEAD
-=======
-        // return if any errors occured
-        if !errors.is_empty() {
-            return Err(errors);
-        }
-
->>>>>>> cc8e26bc
         // insert into typed_modules if we checked anything
         if let Some(typed_module) = to_insert {
             // there should be no checked module at that key just yet, if there is we have a colision or we checked something twice
@@ -795,32 +763,6 @@
                 for stat in funct.statements.into_iter() {
                     match self.check_statement(stat, module_id, types) {
                         Ok(statement) => {
-<<<<<<< HEAD
-=======
-                            if let TypedStatement::Return(e) = &statement {
-                                match e.iter().map(|e| e.get_type()).collect::<Vec<_>>()
-                                    == s.outputs
-                                {
-                                    true => {}
-                                    false => errors.push(ErrorInner {
-                                        pos: Some(pos),
-                                        message: format!(
-                                            "Expected ({}) in return statement, found ({})",
-                                            s.outputs
-                                                .iter()
-                                                .map(|t| t.to_string())
-                                                .collect::<Vec<_>>()
-                                                .join(", "),
-                                            e.iter()
-                                                .map(|e| e.get_type())
-                                                .map(|t| t.to_string())
-                                                .collect::<Vec<_>>()
-                                                .join(", ")
-                                        ),
-                                    }),
-                                }
-                            };
->>>>>>> cc8e26bc
                             statements_checked.push(statement);
                         }
                         Err(e) => {
@@ -835,13 +777,9 @@
             }
         };
 
-<<<<<<< HEAD
         self.exit_scope();
 
         if errors.len() > 0 {
-=======
-        if !errors.is_empty() {
->>>>>>> cc8e26bc
             return Err(errors);
         }
 
@@ -1382,36 +1320,15 @@
                     Expression::FunctionCall(fun_id, arguments) => {
 
                         // check lhs assignees are defined
-<<<<<<< HEAD
                         let (assignees, errors): (Vec<_>, Vec<_>) = assignees.into_iter().map(|a| self.check_assignee(a, module_id, types)).partition(|r| r.is_ok());
-=======
-                        let (assignees, errors): (Vec<_>, Vec<_>) = assignees.into_iter().map(|a| self.check_assignee::<T>(a, module_id, types)).partition(|r| r.is_ok());
 
                         if !errors.is_empty() {
                             return Err(errors.into_iter().map(|e| e.unwrap_err()).collect());
                         }
 
-                        // constrain assignees to being identifiers
-                        let (variables, errors): (Vec<_>, Vec<_>) = assignees.into_iter().map(|a| match a.unwrap() {
-                            TypedAssignee::Identifier(v) => Ok(v),
-                            a => Err(ErrorInner {
-                                pos: Some(pos),
-                                message: format!("Only assignment to identifiers is supported, found {}", a)
-                            })
-                        }).partition(|r| r.is_ok());
->>>>>>> cc8e26bc
-
-                        if !errors.is_empty() {
-                            return Err(errors.into_iter().map(|e| e.unwrap_err()).collect());
-                        }
-
                         let assignees: Vec<_> = assignees.into_iter().map(|a| a.unwrap()).collect();
 
-<<<<<<< HEAD
                         let assignee_types: Vec<_> = assignees.iter().map(|a| Some(a.get_type().clone())).collect();
-=======
-                        let vars_types: Vec<_> = variables.iter().map(|a| Some(a.get_type())).collect();
->>>>>>> cc8e26bc
 
                         // find argument types
                         let mut arguments_checked = vec![];
@@ -2046,82 +1963,52 @@
                             1 => match &output_types[0] {
                                 Type::Int => unreachable!(),
                                 Type::FieldElement => Ok(FieldElementExpression::FunctionCall(
-<<<<<<< HEAD
                                     DeclarationFunctionKey {
                                         module: module_id.clone(),
                                         id: f.id,
                                         signature: signature.clone(),
-=======
-                                    FunctionKey {
-                                        id: f.id,
-                                        signature: f.signature.clone(),
->>>>>>> cc8e26bc
                                     },
                                     arguments_checked,
                                 )
                                 .into()),
                                 Type::Boolean => Ok(BooleanExpression::FunctionCall(
-<<<<<<< HEAD
                                     DeclarationFunctionKey {
                                         module: module_id.clone(),
                                         id: f.id,
                                         signature: signature.clone(),
-=======
-                                    FunctionKey {
-                                        id: f.id,
-                                        signature: f.signature.clone(),
->>>>>>> cc8e26bc
                                     },
                                     arguments_checked,
                                 )
                                 .into()),
                                 Type::Uint(bitwidth) => Ok(UExpressionInner::FunctionCall(
-<<<<<<< HEAD
                                     DeclarationFunctionKey {
                                         module: module_id.clone(),
                                         id: f.id,
                                         signature: signature.clone(),
-=======
-                                    FunctionKey {
-                                        id: f.id,
-                                        signature: f.signature.clone(),
->>>>>>> cc8e26bc
                                     },
                                     arguments_checked,
                                 )
                                 .annotate(*bitwidth)
                                 .into()),
                                 Type::Struct(members) => Ok(StructExpressionInner::FunctionCall(
-<<<<<<< HEAD
                                     DeclarationFunctionKey {
                                         module: module_id.clone(),
                                         id: f.id,
                                         signature: signature.clone(),
-=======
-                                    FunctionKey {
-                                        id: f.id,
-                                        signature: f.signature.clone(),
->>>>>>> cc8e26bc
                                     },
                                     arguments_checked,
                                 )
                                 .annotate(members.clone().into())
                                 .into()),
                                 Type::Array(array_type) => Ok(ArrayExpressionInner::FunctionCall(
-<<<<<<< HEAD
                                     DeclarationFunctionKey {
                                         module: module_id.clone(),
                                         id: f.id,
                                         signature: signature.clone(),
-=======
-                                    FunctionKey {
-                                        id: f.id,
-                                        signature: f.signature.clone(),
->>>>>>> cc8e26bc
                                     },
                                     arguments_checked,
                                 )
-                                .annotate(*array_type.ty.clone(), array_type.size)
+                                .annotate(*array_type.ty.clone(), array_type.size.clone())
                                 .into()),
                             },
                             n => Err(ErrorInner {
@@ -2437,7 +2324,6 @@
                 let array = self.check_expression(array, module_id, &types)?;
 
                 match index {
-<<<<<<< HEAD
                     RangeOrExpression::Range(r) => {
                         match array {
                             TypedExpression::Array(array) => {
@@ -2628,47 +2514,6 @@
                     }
                     RangeOrExpression::Expression(index) => {
                         let index = self.check_expression(index, module_id, &types)?;
-=======
-                    RangeOrExpression::Range(r) => match array {
-                        TypedExpression::Array(array) => {
-                            let array_size = array.size();
-                            let inner_type = array.inner_type().clone();
-
-                            // check that the bounds are valid expressions
-                            let from = r
-                                .value
-                                .from
-                                .map(|e| self.check_expression(e, module_id, &types))
-                                .unwrap_or_else(|| {
-                                    Ok(FieldElementExpression::Number(T::from(0)).into())
-                                })?;
-
-                            let to = r
-                                .value
-                                .to
-                                .map(|e| self.check_expression(e, module_id, &types))
-                                .unwrap_or_else(|| {
-                                    Ok(FieldElementExpression::Number(T::from(array_size)).into())
-                                })?;
-
-                            // check the bounds are field constants
-                            // Note: it would be nice to allow any field expression, and check it's a constant after constant propagation,
-                            // but it's tricky from a type perspective: the size of the slice changes the type of the resulting array,
-                            // which doesn't work well with our static array approach. Enabling arrays to have unknown size introduces a lot
-                            // of complexity in the compiler, as function selection in inlining requires knowledge of the array size, but
-                            // determining array size potentially requires inlining and propagating. This suggests we would need semantic checking
-                            // to happen iteratively with inlining and propagation, which we can't do now as we go from absy to typed_absy
-                            let from = match from {
-                                TypedExpression::FieldElement(FieldElementExpression::Number(n)) => Ok(n.to_dec_string().parse::<usize>().unwrap()),
-                                e => Err(ErrorInner {
-                                    pos: Some(pos),
-                                    message: format!(
-                                        "Expected the lower bound of the range to be a constant field, found {}",
-                                        e
-                                    ),
-                                })
-                            }?;
->>>>>>> cc8e26bc
 
                         let index =
                             UExpression::try_from_typed(index, UBitwidth::B32).map_err(|e| {
@@ -2769,7 +2614,6 @@
                     expressions_checked.extend(e_checked);
                 }
 
-<<<<<<< HEAD
                 if expressions_checked.len() == 0 {
                     return Err(ErrorInner {
                         pos: Some(pos),
@@ -2787,10 +2631,6 @@
                     })
                     .next()
                     .unwrap_or(Type::Int);
-=======
-                // we infer the type to be the type of the first element
-                let inferred_type = expressions_checked.get(0).unwrap().get_type();
->>>>>>> cc8e26bc
 
                 match inferred_type {
                     Type::Int => {
@@ -3004,7 +2844,6 @@
                     return Err(ErrorInner {
                         pos: Some(pos),
                         message: format!(
-<<<<<<< HEAD
                             "Inline struct {} does not match {} {{{}}}",
                             Expression::InlineStruct(id.clone(), inline_members),
                             Type::Struct(struct_type.clone()),
@@ -3014,11 +2853,6 @@
                                 .map(|m| format!("{}: {}", m.id, m.ty))
                                 .collect::<Vec<_>>()
                                 .join(", ")
-=======
-                            "Inline struct {} does not match {}",
-                            Expression::InlineStruct(id, inline_members),
-                            Type::Struct(struct_type)
->>>>>>> cc8e26bc
                         ),
                     });
                 }
@@ -3038,7 +2872,6 @@
                         Some(value) => {
                             let expression_checked =
                                 self.check_expression(value, module_id, &types)?;
-<<<<<<< HEAD
 
                             let expression_checked = TypedExpression::align_to_type(
                                 expression_checked,
@@ -3057,20 +2890,6 @@
                             })?;
 
                             result.push(expression_checked.into());
-=======
-                            let checked_type = expression_checked.get_type();
-                            if checked_type != *member.ty {
-                                return Err(ErrorInner {
-                                    pos: Some(pos),
-                                    message: format!(
-                                        "Member {} of struct {} has type {}, found {} of type {}",
-                                        member.id, id, member.ty, expression_checked, checked_type,
-                                    ),
-                                });
-                            } else {
-                                result.push(expression_checked);
-                            }
->>>>>>> cc8e26bc
                         }
                         None => {
                             return Err(ErrorInner {
@@ -3079,7 +2898,6 @@
                                     "Member {} of struct {} {{{}}} not found in value {}",
                                     member.id,
                                     Type::Struct(struct_type.clone()),
-<<<<<<< HEAD
                                     struct_type
                                         .members
                                         .iter()
@@ -3087,9 +2905,6 @@
                                         .collect::<Vec<_>>()
                                         .join(", "),
                                     Expression::InlineStruct(id.clone(), inline_members),
-=======
-                                    Expression::InlineStruct(id, inline_members),
->>>>>>> cc8e26bc
                                 ),
                             })
                         }
@@ -3398,17 +3213,11 @@
             let types = HashMap::new();
             let module_id = "".into();
 
-<<<<<<< HEAD
             let expr =
                 Expression::FieldConstant(BigUint::from(Bn128Field::max_value().to_biguint()))
                     .mock();
             assert!(Checker::<Bn128Field>::new()
                 .check_expression(expr, &module_id, &types)
-=======
-            let expr = Expression::FieldConstant(Bn128Field::max_value().to_biguint()).mock();
-            assert!(Checker::new()
-                .check_expression::<Bn128Field>(expr, &module_id, &types)
->>>>>>> cc8e26bc
                 .is_ok());
         }
 
@@ -3730,13 +3539,8 @@
                 imports: vec![],
             };
 
-<<<<<<< HEAD
             let mut state = State::new(
                 vec![(PathBuf::from(MODULE_ID).into(), module)]
-=======
-            let mut state = State::<Bn128Field>::new(
-                vec![(PathBuf::from(MODULE_ID), module)]
->>>>>>> cc8e26bc
                     .into_iter()
                     .collect(),
             );
@@ -6339,16 +6143,11 @@
             assert_eq!(
                 checker.check_assignee(a, &module_id, &types),
                 Ok(TypedAssignee::Select(
-<<<<<<< HEAD
                     box TypedAssignee::Identifier(typed_absy::Variable::field_array(
                         "a",
                         33u32.into()
                     )),
                     box 2u32.into()
-=======
-                    box TypedAssignee::Identifier(typed_absy::Variable::field_array("a", 33)),
-                    box FieldElementExpression::Number(Bn128Field::from(2u32))
->>>>>>> cc8e26bc
                 ))
             );
         }
@@ -6405,15 +6204,9 @@
                             Type::array(Type::FieldElement, UExpression::from(33u32)),
                             42u32,
                         )),
-<<<<<<< HEAD
                         box 1u32.into()
                     ),
                     box 2u32.into()
-=======
-                        box FieldElementExpression::Number(Bn128Field::from(1u32))
-                    ),
-                    box FieldElementExpression::Number(Bn128Field::from(2u32))
->>>>>>> cc8e26bc
                 ))
             );
         }

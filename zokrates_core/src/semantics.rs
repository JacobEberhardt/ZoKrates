--- conflicted
+++ resolved
@@ -657,39 +657,28 @@
 
                 let checked_expression = self.check_expression(s.value.expression)?;
                 match checked_expression {
-<<<<<<< HEAD
                     TypedExpression::Array(e) => {
+                        let ty = e.inner_type().clone();
                         let size = e.size();
-                        Ok((0..size)
-                            .map(|i| {
-                                FieldElementExpression::Select(
-                                    box e.clone(),
-                                    box FieldElementExpression::Number(T::from(i)),
-                                )
-                                .into()
-                            })
-                            .collect())
-                    }
-=======
-                    TypedExpression::FieldElementArray(e) => match e {
-                        // if we're doing a spread over an inline array, we return the inside of the array: ...[x, y, z] == x, y, z
-                        FieldElementArrayExpression::Value(_, v) => {
-                            Ok(v.into_iter().map(|e| e.into()).collect())
-                        }
-                        e => {
-                            let size = e.size();
-                            Ok((0..size)
-                                .map(|i| {
-                                    FieldElementExpression::Select(
-                                        box e.clone(),
+                        match e.inner {
+                            // if we're doing a spread over an inline array, we return the inside of the array: ...[x, y, z] == x, y, z
+                            ArrayExpressionInner::Value(v) => Ok(v),
+                            e => Ok((0..size)
+                                .map(|i| match ty {
+                                    Type::FieldElement => FieldElementExpression::Select(
+                                        box ArrayExpression {
+                                            ty: Type::FieldElement,
+                                            size: size,
+                                            inner: e.clone(),
+                                        },
                                         box FieldElementExpression::Number(T::from(i)),
                                     )
-                                    .into()
+                                    .into(),
+                                    _ => unimplemented!(),
                                 })
-                                .collect())
+                                .collect()),
                         }
-                    },
->>>>>>> 70d38d7b
+                    }
                     e => Err(Error {
                         pos: Some(pos),
 

--- conflicted
+++ resolved
@@ -199,11 +199,11 @@
     }
 
     fn fold_select_expression<
-        E: Select<'ast, T> + IfElse<'ast, T> + From<TypedExpression<'ast, T>>,
+        E: Expr<'ast, T> + Select<'ast, T> + IfElse<'ast, T> + From<TypedExpression<'ast, T>>,
     >(
         &mut self,
         e: SelectExpression<'ast, T, E>,
-    ) -> E {
+    ) -> ThisOrUncle<SelectExpression<'ast, T, E>, E::Inner> {
         fold_select_expression(self, e)
     }
 
@@ -358,20 +358,14 @@
                 box f.fold_array_expression(alternative),
             )
         }
-<<<<<<< HEAD
-        ArrayExpressionInner::Member(m) => f.fold_member_expression(m).into_inner(),
-        ArrayExpressionInner::Select(select) => f.fold_select_expression(select).into_inner(),
-=======
+        ArrayExpressionInner::Select(select) => match f.fold_select_expression(select) {
+            ThisOrUncle::This(s) => ArrayExpressionInner::Select(s),
+            ThisOrUncle::Uncle(u) => u,
+        },
         ArrayExpressionInner::Member(m) => match f.fold_member_expression(m) {
             ThisOrUncle::This(m) => ArrayExpressionInner::Member(m),
             ThisOrUncle::Uncle(u) => u,
         },
-        ArrayExpressionInner::Select(box array, box index) => {
-            let array = f.fold_array_expression(array);
-            let index = f.fold_uint_expression(index);
-            ArrayExpressionInner::Select(box array, box index)
-        }
->>>>>>> 2d51dd54
         ArrayExpressionInner::Slice(box array, box from, box to) => {
             let array = f.fold_array_expression(array);
             let from = f.fold_uint_expression(from);
@@ -414,20 +408,14 @@
                 box f.fold_struct_expression(alternative),
             )
         }
-<<<<<<< HEAD
-        StructExpressionInner::Member(m) => f.fold_member_expression(m).into_inner(),
-        StructExpressionInner::Select(select) => f.fold_select_expression(select).into_inner(),
-=======
+        StructExpressionInner::Select(select) => match f.fold_select_expression(select) {
+            ThisOrUncle::This(s) => StructExpressionInner::Select(s),
+            ThisOrUncle::Uncle(u) => u,
+        },
         StructExpressionInner::Member(m) => match f.fold_member_expression(m) {
             ThisOrUncle::This(m) => StructExpressionInner::Member(m),
             ThisOrUncle::Uncle(u) => u,
         },
-        StructExpressionInner::Select(box array, box index) => {
-            let array = f.fold_array_expression(array);
-            let index = f.fold_uint_expression(index);
-            StructExpressionInner::Select(box array, box index)
-        }
->>>>>>> 2d51dd54
     }
 }
 
@@ -492,20 +480,14 @@
             let exps = exps.into_iter().map(|e| f.fold_expression(e)).collect();
             FieldElementExpression::FunctionCall(key, generics, exps)
         }
-<<<<<<< HEAD
-        FieldElementExpression::Member(m) => f.fold_member_expression(m),
-        FieldElementExpression::Select(select) => f.fold_select_expression(select),
-=======
+        FieldElementExpression::Select(select) => match f.fold_select_expression(select) {
+            ThisOrUncle::This(s) => FieldElementExpression::Select(s),
+            ThisOrUncle::Uncle(u) => u,
+        },
         FieldElementExpression::Member(m) => match f.fold_member_expression(m) {
             ThisOrUncle::This(m) => FieldElementExpression::Member(m),
             ThisOrUncle::Uncle(u) => u,
         },
-        FieldElementExpression::Select(box array, box index) => {
-            let array = f.fold_array_expression(array);
-            let index = f.fold_uint_expression(index);
-            FieldElementExpression::Select(box array, box index)
-        }
->>>>>>> 2d51dd54
     }
 }
 
@@ -527,16 +509,16 @@
 pub fn fold_select_expression<
     'ast,
     T: Field,
-    E: Select<'ast, T> + IfElse<'ast, T> + From<TypedExpression<'ast, T>>,
+    E: Expr<'ast, T> + Select<'ast, T> + IfElse<'ast, T> + From<TypedExpression<'ast, T>>,
     F: Folder<'ast, T>,
 >(
     f: &mut F,
     e: SelectExpression<'ast, T, E>,
-) -> E {
-    E::select(
+) -> ThisOrUncle<SelectExpression<'ast, T, E>, E::Inner> {
+    ThisOrUncle::This(SelectExpression::new(
         f.fold_array_expression(*e.array),
         f.fold_uint_expression(*e.index),
-    )
+    ))
 }
 
 pub fn fold_int_expression<'ast, T: Field, F: Folder<'ast, T>>(
@@ -647,20 +629,14 @@
             let alt = f.fold_boolean_expression(alt);
             BooleanExpression::IfElse(box cond, box cons, box alt)
         }
-<<<<<<< HEAD
-        BooleanExpression::Member(m) => f.fold_member_expression(m),
-        BooleanExpression::Select(select) => f.fold_select_expression(select),
-=======
+        BooleanExpression::Select(select) => match f.fold_select_expression(select) {
+            ThisOrUncle::This(s) => BooleanExpression::Select(s),
+            ThisOrUncle::Uncle(u) => u,
+        },
         BooleanExpression::Member(m) => match f.fold_member_expression(m) {
             ThisOrUncle::This(m) => BooleanExpression::Member(m),
             ThisOrUncle::Uncle(u) => u,
         },
-        BooleanExpression::Select(box array, box index) => {
-            let array = f.fold_array_expression(array);
-            let index = f.fold_uint_expression(index);
-            BooleanExpression::Select(box array, box index)
-        }
->>>>>>> 2d51dd54
     }
 }
 
@@ -772,7 +748,10 @@
             let exps = exps.into_iter().map(|e| f.fold_expression(e)).collect();
             UExpressionInner::FunctionCall(key, generics, exps)
         }
-        UExpressionInner::Select(select) => f.fold_select_expression(select).into_inner(),
+        UExpressionInner::Select(select) => match f.fold_select_expression(select) {
+            ThisOrUncle::This(s) => UExpressionInner::Select(s),
+            ThisOrUncle::Uncle(u) => u,
+        },
         UExpressionInner::IfElse(box cond, box cons, box alt) => {
             let cond = f.fold_boolean_expression(cond);
             let cons = f.fold_uint_expression(cons);

// Generic walk through a typed AST. Not mutating in place

use crate::typed_absy::types::{ArrayType, StructMember, StructType};
use crate::typed_absy::*;
use zokrates_field::Field;

pub trait Fold<'ast, T: Field>: Sized {
    fn fold<F: Folder<'ast, T>>(self, f: &mut F) -> Self;
}

impl<'ast, T: Field> Fold<'ast, T> for FieldElementExpression<'ast, T> {
    fn fold<F: Folder<'ast, T>>(self, f: &mut F) -> Self {
        f.fold_field_expression(self)
    }
}

impl<'ast, T: Field> Fold<'ast, T> for BooleanExpression<'ast, T> {
    fn fold<F: Folder<'ast, T>>(self, f: &mut F) -> Self {
        f.fold_boolean_expression(self)
    }
}

impl<'ast, T: Field> Fold<'ast, T> for UExpression<'ast, T> {
    fn fold<F: Folder<'ast, T>>(self, f: &mut F) -> Self {
        f.fold_uint_expression(self)
    }
}

impl<'ast, T: Field> Fold<'ast, T> for StructExpression<'ast, T> {
    fn fold<F: Folder<'ast, T>>(self, f: &mut F) -> Self {
        f.fold_struct_expression(self)
    }
}

impl<'ast, T: Field> Fold<'ast, T> for ArrayExpression<'ast, T> {
    fn fold<F: Folder<'ast, T>>(self, f: &mut F) -> Self {
        f.fold_array_expression(self)
    }
}

pub trait Folder<'ast, T: Field>: Sized {
    fn fold_program(&mut self, p: TypedProgram<'ast, T>) -> TypedProgram<'ast, T> {
        fold_program(self, p)
    }

    fn fold_module(&mut self, m: TypedModule<'ast, T>) -> TypedModule<'ast, T> {
        fold_module(self, m)
    }

    fn fold_constant(&mut self, c: TypedConstant<'ast, T>) -> TypedConstant<'ast, T> {
        fold_constant(self, c)
    }

    fn fold_constant_symbol(
        &mut self,
        s: TypedConstantSymbol<'ast, T>,
    ) -> TypedConstantSymbol<'ast, T> {
        fold_constant_symbol(self, s)
    }

    fn fold_function_symbol(
        &mut self,
        s: TypedFunctionSymbol<'ast, T>,
    ) -> TypedFunctionSymbol<'ast, T> {
        fold_function_symbol(self, s)
    }

    fn fold_declaration_function_key(
        &mut self,
        key: DeclarationFunctionKey<'ast>,
    ) -> DeclarationFunctionKey<'ast> {
        fold_declaration_function_key(self, key)
    }

    fn fold_function(&mut self, f: TypedFunction<'ast, T>) -> TypedFunction<'ast, T> {
        fold_function(self, f)
    }

    fn fold_signature(&mut self, s: DeclarationSignature<'ast>) -> DeclarationSignature<'ast> {
        fold_signature(self, s)
    }

    fn fold_parameter(&mut self, p: DeclarationParameter<'ast>) -> DeclarationParameter<'ast> {
        DeclarationParameter {
            id: self.fold_declaration_variable(p.id),
            ..p
        }
    }

    fn fold_name(&mut self, n: Identifier<'ast>) -> Identifier<'ast> {
        n
    }

    fn fold_variable(&mut self, v: Variable<'ast, T>) -> Variable<'ast, T> {
        Variable {
            id: self.fold_name(v.id),
            _type: self.fold_type(v._type),
        }
    }

    fn fold_declaration_variable(
        &mut self,
        v: DeclarationVariable<'ast>,
    ) -> DeclarationVariable<'ast> {
        DeclarationVariable {
            id: self.fold_name(v.id),
            _type: self.fold_declaration_type(v._type),
        }
    }

    fn fold_type(&mut self, t: Type<'ast, T>) -> Type<'ast, T> {
        use self::GType::*;

        match t {
            Array(array_type) => Array(self.fold_array_type(array_type)),
            Struct(struct_type) => Struct(self.fold_struct_type(struct_type)),
            t => t,
        }
    }

    fn fold_array_type(&mut self, t: ArrayType<'ast, T>) -> ArrayType<'ast, T> {
        ArrayType {
            ty: box self.fold_type(*t.ty),
            size: self.fold_uint_expression(t.size),
        }
    }

    fn fold_struct_type(&mut self, t: StructType<'ast, T>) -> StructType<'ast, T> {
        StructType {
            members: t
                .members
                .into_iter()
                .map(|m| StructMember {
                    ty: box self.fold_type(*m.ty),
                    ..m
                })
                .collect(),
            ..t
        }
    }

    fn fold_declaration_type(&mut self, t: DeclarationType<'ast>) -> DeclarationType<'ast> {
        t
    }

    fn fold_assignee(&mut self, a: TypedAssignee<'ast, T>) -> TypedAssignee<'ast, T> {
        fold_assignee(self, a)
    }

    fn fold_statement(&mut self, s: TypedStatement<'ast, T>) -> Vec<TypedStatement<'ast, T>> {
        fold_statement(self, s)
    }

    fn fold_expression_or_spread(
        &mut self,
        e: TypedExpressionOrSpread<'ast, T>,
    ) -> TypedExpressionOrSpread<'ast, T> {
        match e {
            TypedExpressionOrSpread::Expression(e) => {
                TypedExpressionOrSpread::Expression(self.fold_expression(e))
            }
            TypedExpressionOrSpread::Spread(s) => {
                TypedExpressionOrSpread::Spread(self.fold_spread(s))
            }
        }
    }

    fn fold_spread(&mut self, s: TypedSpread<'ast, T>) -> TypedSpread<'ast, T> {
        TypedSpread {
            array: self.fold_array_expression(s.array),
        }
    }

    fn fold_expression(&mut self, e: TypedExpression<'ast, T>) -> TypedExpression<'ast, T> {
        match e {
            TypedExpression::FieldElement(e) => self.fold_field_expression(e).into(),
            TypedExpression::Boolean(e) => self.fold_boolean_expression(e).into(),
            TypedExpression::Uint(e) => self.fold_uint_expression(e).into(),
            TypedExpression::Array(e) => self.fold_array_expression(e).into(),
            TypedExpression::Struct(e) => self.fold_struct_expression(e).into(),
            TypedExpression::Int(e) => self.fold_int_expression(e).into(),
        }
    }

    fn fold_block_expression<E: Fold<'ast, T>>(
        &mut self,
        block: BlockExpression<'ast, T, E>,
    ) -> BlockExpression<'ast, T, E> {
        fold_block_expression(self, block)
    }

    fn fold_member_expression<
        E: Expr<'ast, T> + Member<'ast, T> + From<TypedExpression<'ast, T>>,
    >(
        &mut self,
        e: MemberExpression<'ast, T, E>,
    ) -> ThisOrUncle<MemberExpression<'ast, T, E>, E::Inner> {
        fold_member_expression(self, e)
    }

    fn fold_function_call_expression<E: Expr<'ast, T> + FunctionCall<'ast, T>>(
        &mut self,
        e: FunctionCallExpression<'ast, T, E>,
    ) -> FunctionCallExpression<'ast, T, E> {
        fold_function_call_expression(self, e)
    }

    fn fold_select_expression<
        E: Expr<'ast, T> + Select<'ast, T> + IfElse<'ast, T> + From<TypedExpression<'ast, T>>,
    >(
        &mut self,
        e: SelectExpression<'ast, T, E>,
    ) -> ThisOrUncle<SelectExpression<'ast, T, E>, E::Inner> {
        fold_select_expression(self, e)
    }

    fn fold_array_expression(&mut self, e: ArrayExpression<'ast, T>) -> ArrayExpression<'ast, T> {
        fold_array_expression(self, e)
    }

    fn fold_struct_expression(
        &mut self,
        e: StructExpression<'ast, T>,
    ) -> StructExpression<'ast, T> {
        fold_struct_expression(self, e)
    }

    fn fold_expression_list(
        &mut self,
        es: TypedExpressionList<'ast, T>,
    ) -> TypedExpressionList<'ast, T> {
        fold_expression_list(self, es)
    }

    fn fold_expression_list_inner(
        &mut self,
        es: TypedExpressionListInner<'ast, T>,
    ) -> TypedExpressionListInner<'ast, T> {
        fold_expression_list_inner(self, es)
    }

    fn fold_int_expression(&mut self, e: IntExpression<'ast, T>) -> IntExpression<'ast, T> {
        fold_int_expression(self, e)
    }

    fn fold_field_expression(
        &mut self,
        e: FieldElementExpression<'ast, T>,
    ) -> FieldElementExpression<'ast, T> {
        fold_field_expression(self, e)
    }
    fn fold_boolean_expression(
        &mut self,
        e: BooleanExpression<'ast, T>,
    ) -> BooleanExpression<'ast, T> {
        fold_boolean_expression(self, e)
    }
    fn fold_uint_expression(&mut self, e: UExpression<'ast, T>) -> UExpression<'ast, T> {
        fold_uint_expression(self, e)
    }

    fn fold_uint_expression_inner(
        &mut self,
        bitwidth: UBitwidth,
        e: UExpressionInner<'ast, T>,
    ) -> UExpressionInner<'ast, T> {
        fold_uint_expression_inner(self, bitwidth, e)
    }

    fn fold_array_expression_inner(
        &mut self,
        ty: &ArrayType<'ast, T>,
        e: ArrayExpressionInner<'ast, T>,
    ) -> ArrayExpressionInner<'ast, T> {
        fold_array_expression_inner(self, ty, e)
    }

    fn fold_struct_expression_inner(
        &mut self,
        ty: &StructType<'ast, T>,
        e: StructExpressionInner<'ast, T>,
    ) -> StructExpressionInner<'ast, T> {
        fold_struct_expression_inner(self, ty, e)
    }
}

pub fn fold_module<'ast, T: Field, F: Folder<'ast, T>>(
    f: &mut F,
    m: TypedModule<'ast, T>,
) -> TypedModule<'ast, T> {
    TypedModule {
        constants: m
            .constants
            .into_iter()
            .map(|(key, tc)| (key, f.fold_constant_symbol(tc)))
            .collect(),
        functions: m
            .functions
            .into_iter()
            .map(|(key, fun)| {
                (
                    f.fold_declaration_function_key(key),
                    f.fold_function_symbol(fun),
                )
            })
            .collect(),
    }
}

pub fn fold_statement<'ast, T: Field, F: Folder<'ast, T>>(
    f: &mut F,
    s: TypedStatement<'ast, T>,
) -> Vec<TypedStatement<'ast, T>> {
    let res = match s {
        TypedStatement::Return(expressions) => TypedStatement::Return(
            expressions
                .into_iter()
                .map(|e| f.fold_expression(e))
                .collect(),
        ),
        TypedStatement::Definition(a, e) => {
            TypedStatement::Definition(f.fold_assignee(a), f.fold_expression(e))
        }
        TypedStatement::Declaration(v) => TypedStatement::Declaration(f.fold_variable(v)),
        TypedStatement::Assertion(e) => TypedStatement::Assertion(f.fold_boolean_expression(e)),
        TypedStatement::For(v, from, to, statements) => TypedStatement::For(
            f.fold_variable(v),
            f.fold_uint_expression(from),
            f.fold_uint_expression(to),
            statements
                .into_iter()
                .flat_map(|s| f.fold_statement(s))
                .collect(),
        ),
        TypedStatement::MultipleDefinition(assignees, elist) => TypedStatement::MultipleDefinition(
            assignees.into_iter().map(|a| f.fold_assignee(a)).collect(),
            f.fold_expression_list(elist),
        ),
        s => s,
    };
    vec![res]
}

pub fn fold_array_expression_inner<'ast, T: Field, F: Folder<'ast, T>>(
    f: &mut F,
    _: &ArrayType<'ast, T>,
    e: ArrayExpressionInner<'ast, T>,
) -> ArrayExpressionInner<'ast, T> {
    match e {
        ArrayExpressionInner::Block(block) => {
            ArrayExpressionInner::Block(f.fold_block_expression(block))
        }
        ArrayExpressionInner::Identifier(id) => ArrayExpressionInner::Identifier(f.fold_name(id)),
        ArrayExpressionInner::Value(exprs) => ArrayExpressionInner::Value(
            exprs
                .into_iter()
                .map(|e| f.fold_expression_or_spread(e))
                .collect(),
        ),
        ArrayExpressionInner::FunctionCall(function_call) => f.fold_function_call_expression(function_call),
        ArrayExpressionInner::IfElse(box condition, box consequence, box alternative) => {
            ArrayExpressionInner::IfElse(
                box f.fold_boolean_expression(condition),
                box f.fold_array_expression(consequence),
                box f.fold_array_expression(alternative),
            )
        }
        ArrayExpressionInner::Select(select) => match f.fold_select_expression(select) {
            ThisOrUncle::This(s) => ArrayExpressionInner::Select(s),
            ThisOrUncle::Uncle(u) => u,
        },
        ArrayExpressionInner::Member(m) => match f.fold_member_expression(m) {
            ThisOrUncle::This(m) => ArrayExpressionInner::Member(m),
            ThisOrUncle::Uncle(u) => u,
        },
        ArrayExpressionInner::Slice(box array, box from, box to) => {
            let array = f.fold_array_expression(array);
            let from = f.fold_uint_expression(from);
            let to = f.fold_uint_expression(to);
            ArrayExpressionInner::Slice(box array, box from, box to)
        }
        ArrayExpressionInner::Repeat(box e, box count) => {
            let e = f.fold_expression(e);
            let count = f.fold_uint_expression(count);
            ArrayExpressionInner::Repeat(box e, box count)
        }
    }
}

pub fn fold_struct_expression_inner<'ast, T: Field, F: Folder<'ast, T>>(
    f: &mut F,
    _: &StructType<'ast, T>,
    e: StructExpressionInner<'ast, T>,
) -> StructExpressionInner<'ast, T> {
    match e {
        StructExpressionInner::Block(block) => {
            StructExpressionInner::Block(f.fold_block_expression(block))
        }
        StructExpressionInner::Identifier(id) => StructExpressionInner::Identifier(f.fold_name(id)),
        StructExpressionInner::Value(exprs) => {
            StructExpressionInner::Value(exprs.into_iter().map(|e| f.fold_expression(e)).collect())
        }
        StructExpressionInner::FunctionCall(function_call) => f.fold_function_call_expression(function_call),
        StructExpressionInner::IfElse(box condition, box consequence, box alternative) => {
            StructExpressionInner::IfElse(
                box f.fold_boolean_expression(condition),
                box f.fold_struct_expression(consequence),
                box f.fold_struct_expression(alternative),
            )
        }
        StructExpressionInner::Select(select) => match f.fold_select_expression(select) {
            ThisOrUncle::This(s) => StructExpressionInner::Select(s),
            ThisOrUncle::Uncle(u) => u,
        },
        StructExpressionInner::Member(m) => match f.fold_member_expression(m) {
            ThisOrUncle::This(m) => StructExpressionInner::Member(m),
            ThisOrUncle::Uncle(u) => u,
        },
    }
}

pub fn fold_field_expression<'ast, T: Field, F: Folder<'ast, T>>(
    f: &mut F,
    e: FieldElementExpression<'ast, T>,
) -> FieldElementExpression<'ast, T> {
    match e {
        FieldElementExpression::Block(block) => {
            FieldElementExpression::Block(f.fold_block_expression(block))
        }
        FieldElementExpression::Number(n) => FieldElementExpression::Number(n),
        FieldElementExpression::Identifier(id) => {
            FieldElementExpression::Identifier(f.fold_name(id))
        }
        FieldElementExpression::Add(box e1, box e2) => {
            let e1 = f.fold_field_expression(e1);
            let e2 = f.fold_field_expression(e2);
            FieldElementExpression::Add(box e1, box e2)
        }
        FieldElementExpression::Sub(box e1, box e2) => {
            let e1 = f.fold_field_expression(e1);
            let e2 = f.fold_field_expression(e2);
            FieldElementExpression::Sub(box e1, box e2)
        }
        FieldElementExpression::Mult(box e1, box e2) => {
            let e1 = f.fold_field_expression(e1);
            let e2 = f.fold_field_expression(e2);
            FieldElementExpression::Mult(box e1, box e2)
        }
        FieldElementExpression::Div(box e1, box e2) => {
            let e1 = f.fold_field_expression(e1);
            let e2 = f.fold_field_expression(e2);
            FieldElementExpression::Div(box e1, box e2)
        }
        FieldElementExpression::Pow(box e1, box e2) => {
            let e1 = f.fold_field_expression(e1);
            let e2 = f.fold_uint_expression(e2);
            FieldElementExpression::Pow(box e1, box e2)
        }
        FieldElementExpression::Neg(box e) => {
            let e = f.fold_field_expression(e);

            FieldElementExpression::Neg(box e)
        }
        FieldElementExpression::Pos(box e) => {
            let e = f.fold_field_expression(e);

            FieldElementExpression::Pos(box e)
        }
        FieldElementExpression::IfElse(box cond, box cons, box alt) => {
            let cond = f.fold_boolean_expression(cond);
            let cons = f.fold_field_expression(cons);
            let alt = f.fold_field_expression(alt);
            FieldElementExpression::IfElse(box cond, box cons, box alt)
        }
<<<<<<< HEAD
        FieldElementExpression::FunctionCall(function_call) => f.fold_function_call_expression(function_call),
        FieldElementExpression::Member(m) => f.fold_member_expression(m),
        FieldElementExpression::Select(select) => f.fold_select_expression(select),
=======
        FieldElementExpression::FunctionCall(key, generics, exps) => {
            let generics = generics
                .into_iter()
                .map(|g| g.map(|g| f.fold_uint_expression(g)))
                .collect();
            let exps = exps.into_iter().map(|e| f.fold_expression(e)).collect();
            FieldElementExpression::FunctionCall(key, generics, exps)
        }
        FieldElementExpression::Select(select) => match f.fold_select_expression(select) {
            ThisOrUncle::This(s) => FieldElementExpression::Select(s),
            ThisOrUncle::Uncle(u) => u,
        },
        FieldElementExpression::Member(m) => match f.fold_member_expression(m) {
            ThisOrUncle::This(m) => FieldElementExpression::Member(m),
            ThisOrUncle::Uncle(u) => u,
        },
>>>>>>> ecba82b1
    }
}

pub fn fold_member_expression<
    'ast,
    T: Field,
    E: Expr<'ast, T> + Member<'ast, T> + From<TypedExpression<'ast, T>>,
    F: Folder<'ast, T>,
>(
    f: &mut F,
    e: MemberExpression<'ast, T, E>,
) -> ThisOrUncle<MemberExpression<'ast, T, E>, E::Inner> {
    ThisOrUncle::This(MemberExpression::new(
        f.fold_struct_expression(*e.struc),
        e.id,
    ))
}

pub fn fold_select_expression<
    'ast,
    T: Field,
    E: Expr<'ast, T> + Select<'ast, T> + IfElse<'ast, T> + From<TypedExpression<'ast, T>>,
    F: Folder<'ast, T>,
>(
    f: &mut F,
    e: SelectExpression<'ast, T, E>,
) -> ThisOrUncle<SelectExpression<'ast, T, E>, E::Inner> {
    ThisOrUncle::This(SelectExpression::new(
        f.fold_array_expression(*e.array),
        f.fold_uint_expression(*e.index),
    ))
}

pub fn fold_int_expression<'ast, T: Field, F: Folder<'ast, T>>(
    _: &mut F,
    _: IntExpression<'ast, T>,
) -> IntExpression<'ast, T> {
    unreachable!()
}

pub fn fold_boolean_expression<'ast, T: Field, F: Folder<'ast, T>>(
    f: &mut F,
    e: BooleanExpression<'ast, T>,
) -> BooleanExpression<'ast, T> {
    match e {
        BooleanExpression::Block(block) => BooleanExpression::Block(f.fold_block_expression(block)),
        BooleanExpression::Value(v) => BooleanExpression::Value(v),
        BooleanExpression::Identifier(id) => BooleanExpression::Identifier(f.fold_name(id)),
        BooleanExpression::FieldEq(box e1, box e2) => {
            let e1 = f.fold_field_expression(e1);
            let e2 = f.fold_field_expression(e2);
            BooleanExpression::FieldEq(box e1, box e2)
        }
        BooleanExpression::BoolEq(box e1, box e2) => {
            let e1 = f.fold_boolean_expression(e1);
            let e2 = f.fold_boolean_expression(e2);
            BooleanExpression::BoolEq(box e1, box e2)
        }
        BooleanExpression::ArrayEq(box e1, box e2) => {
            let e1 = f.fold_array_expression(e1);
            let e2 = f.fold_array_expression(e2);
            BooleanExpression::ArrayEq(box e1, box e2)
        }
        BooleanExpression::StructEq(box e1, box e2) => {
            let e1 = f.fold_struct_expression(e1);
            let e2 = f.fold_struct_expression(e2);
            BooleanExpression::StructEq(box e1, box e2)
        }
        BooleanExpression::UintEq(box e1, box e2) => {
            let e1 = f.fold_uint_expression(e1);
            let e2 = f.fold_uint_expression(e2);
            BooleanExpression::UintEq(box e1, box e2)
        }
        BooleanExpression::FieldLt(box e1, box e2) => {
            let e1 = f.fold_field_expression(e1);
            let e2 = f.fold_field_expression(e2);
            BooleanExpression::FieldLt(box e1, box e2)
        }
        BooleanExpression::FieldLe(box e1, box e2) => {
            let e1 = f.fold_field_expression(e1);
            let e2 = f.fold_field_expression(e2);
            BooleanExpression::FieldLe(box e1, box e2)
        }
        BooleanExpression::FieldGt(box e1, box e2) => {
            let e1 = f.fold_field_expression(e1);
            let e2 = f.fold_field_expression(e2);
            BooleanExpression::FieldGt(box e1, box e2)
        }
        BooleanExpression::FieldGe(box e1, box e2) => {
            let e1 = f.fold_field_expression(e1);
            let e2 = f.fold_field_expression(e2);
            BooleanExpression::FieldGe(box e1, box e2)
        }
        BooleanExpression::UintLt(box e1, box e2) => {
            let e1 = f.fold_uint_expression(e1);
            let e2 = f.fold_uint_expression(e2);
            BooleanExpression::UintLt(box e1, box e2)
        }
        BooleanExpression::UintLe(box e1, box e2) => {
            let e1 = f.fold_uint_expression(e1);
            let e2 = f.fold_uint_expression(e2);
            BooleanExpression::UintLe(box e1, box e2)
        }
        BooleanExpression::UintGt(box e1, box e2) => {
            let e1 = f.fold_uint_expression(e1);
            let e2 = f.fold_uint_expression(e2);
            BooleanExpression::UintGt(box e1, box e2)
        }
        BooleanExpression::UintGe(box e1, box e2) => {
            let e1 = f.fold_uint_expression(e1);
            let e2 = f.fold_uint_expression(e2);
            BooleanExpression::UintGe(box e1, box e2)
        }
        BooleanExpression::Or(box e1, box e2) => {
            let e1 = f.fold_boolean_expression(e1);
            let e2 = f.fold_boolean_expression(e2);
            BooleanExpression::Or(box e1, box e2)
        }
        BooleanExpression::And(box e1, box e2) => {
            let e1 = f.fold_boolean_expression(e1);
            let e2 = f.fold_boolean_expression(e2);
            BooleanExpression::And(box e1, box e2)
        }
        BooleanExpression::Not(box e) => {
            let e = f.fold_boolean_expression(e);
            BooleanExpression::Not(box e)
        }
        BooleanExpression::FunctionCall(function_call) => f.fold_function_call_expression(function_call),
        BooleanExpression::IfElse(box cond, box cons, box alt) => {
            let cond = f.fold_boolean_expression(cond);
            let cons = f.fold_boolean_expression(cons);
            let alt = f.fold_boolean_expression(alt);
            BooleanExpression::IfElse(box cond, box cons, box alt)
        }
        BooleanExpression::Select(select) => match f.fold_select_expression(select) {
            ThisOrUncle::This(s) => BooleanExpression::Select(s),
            ThisOrUncle::Uncle(u) => u,
        },
        BooleanExpression::Member(m) => match f.fold_member_expression(m) {
            ThisOrUncle::This(m) => BooleanExpression::Member(m),
            ThisOrUncle::Uncle(u) => u,
        },
    }
}

pub fn fold_uint_expression<'ast, T: Field, F: Folder<'ast, T>>(
    f: &mut F,
    e: UExpression<'ast, T>,
) -> UExpression<'ast, T> {
    UExpression {
        inner: f.fold_uint_expression_inner(e.bitwidth, e.inner),
        ..e
    }
}

pub fn fold_uint_expression_inner<'ast, T: Field, F: Folder<'ast, T>>(
    f: &mut F,
    _: UBitwidth,
    e: UExpressionInner<'ast, T>,
) -> UExpressionInner<'ast, T> {
    match e {
        UExpressionInner::Block(block) => UExpressionInner::Block(f.fold_block_expression(block)),
        UExpressionInner::Value(v) => UExpressionInner::Value(v),
        UExpressionInner::Identifier(id) => UExpressionInner::Identifier(f.fold_name(id)),
        UExpressionInner::Add(box left, box right) => {
            let left = f.fold_uint_expression(left);
            let right = f.fold_uint_expression(right);

            UExpressionInner::Add(box left, box right)
        }
        UExpressionInner::Sub(box left, box right) => {
            let left = f.fold_uint_expression(left);
            let right = f.fold_uint_expression(right);

            UExpressionInner::Sub(box left, box right)
        }
        UExpressionInner::FloorSub(box left, box right) => {
            let left = f.fold_uint_expression(left);
            let right = f.fold_uint_expression(right);

            UExpressionInner::FloorSub(box left, box right)
        }
        UExpressionInner::Mult(box left, box right) => {
            let left = f.fold_uint_expression(left);
            let right = f.fold_uint_expression(right);

            UExpressionInner::Mult(box left, box right)
        }
        UExpressionInner::Div(box left, box right) => {
            let left = f.fold_uint_expression(left);
            let right = f.fold_uint_expression(right);

            UExpressionInner::Div(box left, box right)
        }
        UExpressionInner::Rem(box left, box right) => {
            let left = f.fold_uint_expression(left);
            let right = f.fold_uint_expression(right);

            UExpressionInner::Rem(box left, box right)
        }
        UExpressionInner::Xor(box left, box right) => {
            let left = f.fold_uint_expression(left);
            let right = f.fold_uint_expression(right);

            UExpressionInner::Xor(box left, box right)
        }
        UExpressionInner::And(box left, box right) => {
            let left = f.fold_uint_expression(left);
            let right = f.fold_uint_expression(right);

            UExpressionInner::And(box left, box right)
        }
        UExpressionInner::Or(box left, box right) => {
            let left = f.fold_uint_expression(left);
            let right = f.fold_uint_expression(right);

            UExpressionInner::Or(box left, box right)
        }
        UExpressionInner::LeftShift(box e, box by) => {
            let e = f.fold_uint_expression(e);
            let by = f.fold_uint_expression(by);

            UExpressionInner::LeftShift(box e, box by)
        }
        UExpressionInner::RightShift(box e, box by) => {
            let e = f.fold_uint_expression(e);
            let by = f.fold_uint_expression(by);

            UExpressionInner::RightShift(box e, box by)
        }
        UExpressionInner::Not(box e) => {
            let e = f.fold_uint_expression(e);

            UExpressionInner::Not(box e)
        }
        UExpressionInner::Neg(box e) => {
            let e = f.fold_uint_expression(e);

            UExpressionInner::Neg(box e)
        }
        UExpressionInner::Pos(box e) => {
            let e = f.fold_uint_expression(e);

            UExpressionInner::Pos(box e)
        }
<<<<<<< HEAD
        UExpressionInner::FunctionCall(function_call) => f.fold_function_call_expression(function_call),
        UExpressionInner::Select(select) => f.fold_select_expression(select).into_inner(),
=======
        UExpressionInner::FunctionCall(key, generics, exps) => {
            let generics = generics
                .into_iter()
                .map(|g| g.map(|g| f.fold_uint_expression(g)))
                .collect();
            let exps = exps.into_iter().map(|e| f.fold_expression(e)).collect();
            UExpressionInner::FunctionCall(key, generics, exps)
        }
        UExpressionInner::Select(select) => match f.fold_select_expression(select) {
            ThisOrUncle::This(s) => UExpressionInner::Select(s),
            ThisOrUncle::Uncle(u) => u,
        },
>>>>>>> ecba82b1
        UExpressionInner::IfElse(box cond, box cons, box alt) => {
            let cond = f.fold_boolean_expression(cond);
            let cons = f.fold_uint_expression(cons);
            let alt = f.fold_uint_expression(alt);
            UExpressionInner::IfElse(box cond, box cons, box alt)
        }
        UExpressionInner::Member(m) => match f.fold_member_expression(m) {
            ThisOrUncle::This(m) => UExpressionInner::Member(m),
            ThisOrUncle::Uncle(u) => u,
        },
    }
}

pub fn fold_block_expression<'ast, T: Field, E: Fold<'ast, T>, F: Folder<'ast, T>>(
    f: &mut F,
    block: BlockExpression<'ast, T, E>,
) -> BlockExpression<'ast, T, E> {
    BlockExpression {
        statements: block
            .statements
            .into_iter()
            .flat_map(|s| f.fold_statement(s))
            .collect(),
        value: box block.value.fold(f),
    }
}

pub fn fold_declaration_function_key<'ast, T: Field, F: Folder<'ast, T>>(
    f: &mut F,
    key: DeclarationFunctionKey<'ast>,
) -> DeclarationFunctionKey<'ast> {
    DeclarationFunctionKey {
        signature: f.fold_signature(key.signature),
        ..key
    }
}

pub fn fold_function_call_expression<
    'ast,
    T: Field,
    E: Expr<'ast, T> + FunctionCall<'ast, T>,
    F: Folder<'ast, T>,
>(
    f: &mut F,
    e: FunctionCallExpression<'ast, T, E>,
) -> FunctionCallExpression<'ast, T, E> {
    FunctionCallExpression::new(
        e.function_key,
        e.generics
            .into_iter()
            .map(|g| g.map(|g| f.fold_uint_expression(g)))
            .collect(),
        e.arguments
            .into_iter()
            .map(|e| f.fold_expression(e))
            .collect(),
    )
}

pub fn fold_function<'ast, T: Field, F: Folder<'ast, T>>(
    f: &mut F,
    fun: TypedFunction<'ast, T>,
) -> TypedFunction<'ast, T> {
    TypedFunction {
        arguments: fun
            .arguments
            .into_iter()
            .map(|a| f.fold_parameter(a))
            .collect(),
        statements: fun
            .statements
            .into_iter()
            .flat_map(|s| f.fold_statement(s))
            .collect(),
        signature: f.fold_signature(fun.signature),
    }
}

fn fold_signature<'ast, T: Field, F: Folder<'ast, T>>(
    f: &mut F,
    s: DeclarationSignature<'ast>,
) -> DeclarationSignature<'ast> {
    DeclarationSignature {
        generics: s.generics,
        inputs: s
            .inputs
            .into_iter()
            .map(|o| f.fold_declaration_type(o))
            .collect(),
        outputs: s
            .outputs
            .into_iter()
            .map(|o| f.fold_declaration_type(o))
            .collect(),
    }
}

pub fn fold_array_expression<'ast, T: Field, F: Folder<'ast, T>>(
    f: &mut F,
    e: ArrayExpression<'ast, T>,
) -> ArrayExpression<'ast, T> {
    let ty = f.fold_array_type(*e.ty);

    ArrayExpression {
        inner: f.fold_array_expression_inner(&ty, e.inner),
        ty: box ty,
    }
}

pub fn fold_expression_list<'ast, T: Field, F: Folder<'ast, T>>(
    f: &mut F,
    es: TypedExpressionList<'ast, T>,
) -> TypedExpressionList<'ast, T> {
    TypedExpressionList {
        inner: f.fold_expression_list_inner(es.inner),
        types: es.types.into_iter().map(|t| f.fold_type(t)).collect()
    }
}

pub fn fold_expression_list_inner<'ast, T: Field, F: Folder<'ast, T>>(
    f: &mut F,
    es: TypedExpressionListInner<'ast, T>,
) -> TypedExpressionListInner<'ast, T> {
    match es {
        TypedExpressionListInner::FunctionCall(function_call) => {
            unimplemented!()
        }
        TypedExpressionListInner::EmbedCall(embed, generics, arguments) => {
            TypedExpressionListInner::EmbedCall(
                embed,
                generics,
                arguments
                    .into_iter()
                    .map(|a| f.fold_expression(a))
                    .collect(),
            )
        }
    }
}

pub fn fold_struct_expression<'ast, T: Field, F: Folder<'ast, T>>(
    f: &mut F,
    e: StructExpression<'ast, T>,
) -> StructExpression<'ast, T> {
    let ty = f.fold_struct_type(e.ty);
    StructExpression {
        inner: f.fold_struct_expression_inner(&ty, e.inner),
        ty,
    }
}

pub fn fold_constant<'ast, T: Field, F: Folder<'ast, T>>(
    f: &mut F,
    c: TypedConstant<'ast, T>,
) -> TypedConstant<'ast, T> {
    TypedConstant {
        ty: f.fold_type(c.ty),
        expression: f.fold_expression(c.expression),
    }
}

pub fn fold_constant_symbol<'ast, T: Field, F: Folder<'ast, T>>(
    f: &mut F,
    s: TypedConstantSymbol<'ast, T>,
) -> TypedConstantSymbol<'ast, T> {
    match s {
        TypedConstantSymbol::Here(tc) => TypedConstantSymbol::Here(f.fold_constant(tc)),
        there => there,
    }
}

pub fn fold_function_symbol<'ast, T: Field, F: Folder<'ast, T>>(
    f: &mut F,
    s: TypedFunctionSymbol<'ast, T>,
) -> TypedFunctionSymbol<'ast, T> {
    match s {
        TypedFunctionSymbol::Here(fun) => TypedFunctionSymbol::Here(f.fold_function(fun)),
        there => there, // by default, do not fold modules recursively
    }
}

pub fn fold_assignee<'ast, T: Field, F: Folder<'ast, T>>(
    f: &mut F,
    a: TypedAssignee<'ast, T>,
) -> TypedAssignee<'ast, T> {
    match a {
        TypedAssignee::Identifier(v) => TypedAssignee::Identifier(f.fold_variable(v)),
        TypedAssignee::Select(box a, box index) => {
            TypedAssignee::Select(box f.fold_assignee(a), box f.fold_uint_expression(index))
        }
        TypedAssignee::Member(box s, m) => TypedAssignee::Member(box f.fold_assignee(s), m),
    }
}

pub fn fold_program<'ast, T: Field, F: Folder<'ast, T>>(
    f: &mut F,
    p: TypedProgram<'ast, T>,
) -> TypedProgram<'ast, T> {
    TypedProgram {
        modules: p
            .modules
            .into_iter()
            .map(|(module_id, module)| (module_id, f.fold_module(module)))
            .collect(),
        main: p.main,
    }
}<|MERGE_RESOLUTION|>--- conflicted
+++ resolved
@@ -116,6 +116,13 @@
             Struct(struct_type) => Struct(self.fold_struct_type(struct_type)),
             t => t,
         }
+    }
+
+    fn fold_types(
+        &mut self, 
+        tys: Types<'ast, T>
+    ) -> Types<'ast, T> {
+        fold_types(self, tys)
     }
 
     fn fold_array_type(&mut self, t: ArrayType<'ast, T>) -> ArrayType<'ast, T> {
@@ -198,11 +205,12 @@
         fold_member_expression(self, e)
     }
 
-    fn fold_function_call_expression<E: Expr<'ast, T> + FunctionCall<'ast, T>>(
-        &mut self,
+    fn fold_function_call_expression<E: Id<'ast, T> + From<TypedExpression<'ast, T>> + Expr<'ast, T> + FunctionCall<'ast, T>>(
+        &mut self,
+        ty: E::Ty,
         e: FunctionCallExpression<'ast, T, E>,
-    ) -> FunctionCallExpression<'ast, T, E> {
-        fold_function_call_expression(self, e)
+    ) -> ThisOrUncle<FunctionCallExpression<'ast, T, E>, E::Inner> {
+        fold_function_call_expression(self, ty, e)
     }
 
     fn fold_select_expression<
@@ -234,9 +242,10 @@
 
     fn fold_expression_list_inner(
         &mut self,
+        tys: Types<'ast, T>,
         es: TypedExpressionListInner<'ast, T>,
     ) -> TypedExpressionListInner<'ast, T> {
-        fold_expression_list_inner(self, es)
+        fold_expression_list_inner(self, tys, es)
     }
 
     fn fold_int_expression(&mut self, e: IntExpression<'ast, T>) -> IntExpression<'ast, T> {
@@ -269,7 +278,7 @@
 
     fn fold_array_expression_inner(
         &mut self,
-        ty: &ArrayType<'ast, T>,
+        ty: ArrayType<'ast, T>,
         e: ArrayExpressionInner<'ast, T>,
     ) -> ArrayExpressionInner<'ast, T> {
         fold_array_expression_inner(self, ty, e)
@@ -277,7 +286,7 @@
 
     fn fold_struct_expression_inner(
         &mut self,
-        ty: &StructType<'ast, T>,
+        ty: StructType<'ast, T>,
         e: StructExpressionInner<'ast, T>,
     ) -> StructExpressionInner<'ast, T> {
         fold_struct_expression_inner(self, ty, e)
@@ -343,7 +352,7 @@
 
 pub fn fold_array_expression_inner<'ast, T: Field, F: Folder<'ast, T>>(
     f: &mut F,
-    _: &ArrayType<'ast, T>,
+    ty: ArrayType<'ast, T>,
     e: ArrayExpressionInner<'ast, T>,
 ) -> ArrayExpressionInner<'ast, T> {
     match e {
@@ -357,7 +366,10 @@
                 .map(|e| f.fold_expression_or_spread(e))
                 .collect(),
         ),
-        ArrayExpressionInner::FunctionCall(function_call) => f.fold_function_call_expression(function_call),
+        ArrayExpressionInner::FunctionCall(function_call) => match f.fold_function_call_expression(ty, function_call) {
+            ThisOrUncle::This(function_call) => ArrayExpressionInner::FunctionCall(function_call),
+            ThisOrUncle::Uncle(u) => u,
+        },
         ArrayExpressionInner::IfElse(box condition, box consequence, box alternative) => {
             ArrayExpressionInner::IfElse(
                 box f.fold_boolean_expression(condition),
@@ -389,7 +401,7 @@
 
 pub fn fold_struct_expression_inner<'ast, T: Field, F: Folder<'ast, T>>(
     f: &mut F,
-    _: &StructType<'ast, T>,
+    ty: StructType<'ast, T>,
     e: StructExpressionInner<'ast, T>,
 ) -> StructExpressionInner<'ast, T> {
     match e {
@@ -400,7 +412,10 @@
         StructExpressionInner::Value(exprs) => {
             StructExpressionInner::Value(exprs.into_iter().map(|e| f.fold_expression(e)).collect())
         }
-        StructExpressionInner::FunctionCall(function_call) => f.fold_function_call_expression(function_call),
+        StructExpressionInner::FunctionCall(function_call) => match f.fold_function_call_expression(ty, function_call) {
+            ThisOrUncle::This(function_call) => StructExpressionInner::FunctionCall(function_call),
+            ThisOrUncle::Uncle(u) => u,
+        },
         StructExpressionInner::IfElse(box condition, box consequence, box alternative) => {
             StructExpressionInner::IfElse(
                 box f.fold_boolean_expression(condition),
@@ -472,19 +487,10 @@
             let alt = f.fold_field_expression(alt);
             FieldElementExpression::IfElse(box cond, box cons, box alt)
         }
-<<<<<<< HEAD
-        FieldElementExpression::FunctionCall(function_call) => f.fold_function_call_expression(function_call),
-        FieldElementExpression::Member(m) => f.fold_member_expression(m),
-        FieldElementExpression::Select(select) => f.fold_select_expression(select),
-=======
-        FieldElementExpression::FunctionCall(key, generics, exps) => {
-            let generics = generics
-                .into_iter()
-                .map(|g| g.map(|g| f.fold_uint_expression(g)))
-                .collect();
-            let exps = exps.into_iter().map(|e| f.fold_expression(e)).collect();
-            FieldElementExpression::FunctionCall(key, generics, exps)
-        }
+        FieldElementExpression::FunctionCall(function_call) => match f.fold_function_call_expression(Type::FieldElement,function_call) {
+            ThisOrUncle::This(function_call) => FieldElementExpression::FunctionCall(function_call),
+            ThisOrUncle::Uncle(u) => u,
+        },
         FieldElementExpression::Select(select) => match f.fold_select_expression(select) {
             ThisOrUncle::This(s) => FieldElementExpression::Select(s),
             ThisOrUncle::Uncle(u) => u,
@@ -493,7 +499,6 @@
             ThisOrUncle::This(m) => FieldElementExpression::Member(m),
             ThisOrUncle::Uncle(u) => u,
         },
->>>>>>> ecba82b1
     }
 }
 
@@ -621,7 +626,10 @@
             let e = f.fold_boolean_expression(e);
             BooleanExpression::Not(box e)
         }
-        BooleanExpression::FunctionCall(function_call) => f.fold_function_call_expression(function_call),
+        BooleanExpression::FunctionCall(function_call) => match f.fold_function_call_expression(Type::Boolean, function_call) {
+            ThisOrUncle::This(function_call) => BooleanExpression::FunctionCall(function_call),
+            ThisOrUncle::Uncle(u) => u,
+        },
         BooleanExpression::IfElse(box cond, box cons, box alt) => {
             let cond = f.fold_boolean_expression(cond);
             let cons = f.fold_boolean_expression(cons);
@@ -651,7 +659,7 @@
 
 pub fn fold_uint_expression_inner<'ast, T: Field, F: Folder<'ast, T>>(
     f: &mut F,
-    _: UBitwidth,
+    bitwidth: UBitwidth,
     e: UExpressionInner<'ast, T>,
 ) -> UExpressionInner<'ast, T> {
     match e {
@@ -739,23 +747,14 @@
 
             UExpressionInner::Pos(box e)
         }
-<<<<<<< HEAD
-        UExpressionInner::FunctionCall(function_call) => f.fold_function_call_expression(function_call),
-        UExpressionInner::Select(select) => f.fold_select_expression(select).into_inner(),
-=======
-        UExpressionInner::FunctionCall(key, generics, exps) => {
-            let generics = generics
-                .into_iter()
-                .map(|g| g.map(|g| f.fold_uint_expression(g)))
-                .collect();
-            let exps = exps.into_iter().map(|e| f.fold_expression(e)).collect();
-            UExpressionInner::FunctionCall(key, generics, exps)
-        }
+        UExpressionInner::FunctionCall(function_call) => match f.fold_function_call_expression(bitwidth, function_call) {
+            ThisOrUncle::This(function_call) => UExpressionInner::FunctionCall(function_call),
+            ThisOrUncle::Uncle(u) => u,
+        },
         UExpressionInner::Select(select) => match f.fold_select_expression(select) {
             ThisOrUncle::This(s) => UExpressionInner::Select(s),
             ThisOrUncle::Uncle(u) => u,
         },
->>>>>>> ecba82b1
         UExpressionInner::IfElse(box cond, box cons, box alt) => {
             let cond = f.fold_boolean_expression(cond);
             let cons = f.fold_uint_expression(cons);
@@ -796,13 +795,14 @@
 pub fn fold_function_call_expression<
     'ast,
     T: Field,
-    E: Expr<'ast, T> + FunctionCall<'ast, T>,
+    E: Id<'ast, T> + From<TypedExpression<'ast, T>> + Expr<'ast, T> + FunctionCall<'ast, T>,
     F: Folder<'ast, T>,
 >(
     f: &mut F,
+    _: E::Ty,
     e: FunctionCallExpression<'ast, T, E>,
-) -> FunctionCallExpression<'ast, T, E> {
-    FunctionCallExpression::new(
+) -> ThisOrUncle<FunctionCallExpression<'ast, T, E>, E::Inner> {
+    ThisOrUncle::This(FunctionCallExpression::new(
         e.function_key,
         e.generics
             .into_iter()
@@ -812,7 +812,7 @@
             .into_iter()
             .map(|e| f.fold_expression(e))
             .collect(),
-    )
+    ))
 }
 
 pub fn fold_function<'ast, T: Field, F: Folder<'ast, T>>(
@@ -860,7 +860,7 @@
     let ty = f.fold_array_type(*e.ty);
 
     ArrayExpression {
-        inner: f.fold_array_expression_inner(&ty, e.inner),
+        inner: f.fold_array_expression_inner(ty.clone(), e.inner),
         ty: box ty,
     }
 }
@@ -869,20 +869,34 @@
     f: &mut F,
     es: TypedExpressionList<'ast, T>,
 ) -> TypedExpressionList<'ast, T> {
+
+    let types = f.fold_types(es.types);
+
     TypedExpressionList {
-        inner: f.fold_expression_list_inner(es.inner),
-        types: es.types.into_iter().map(|t| f.fold_type(t)).collect()
+        inner: f.fold_expression_list_inner(types.clone(), es.inner),
+        types
+    }
+}
+
+pub fn fold_types<'ast, T: Field, F: Folder<'ast, T>>(
+    f: &mut F, 
+    tys: Types<'ast, T>
+) -> Types<'ast, T> {
+    Types {
+        inner: tys.inner.into_iter().map(|t| f.fold_type(t)).collect()
     }
 }
 
 pub fn fold_expression_list_inner<'ast, T: Field, F: Folder<'ast, T>>(
     f: &mut F,
+    tys: Types<'ast, T>,
     es: TypedExpressionListInner<'ast, T>,
 ) -> TypedExpressionListInner<'ast, T> {
     match es {
-        TypedExpressionListInner::FunctionCall(function_call) => {
-            unimplemented!()
-        }
+        TypedExpressionListInner::FunctionCall(function_call) => match f.fold_function_call_expression(tys, function_call) {
+            ThisOrUncle::This(function_call) => TypedExpressionListInner::FunctionCall(function_call),
+            ThisOrUncle::Uncle(u) => u
+        },
         TypedExpressionListInner::EmbedCall(embed, generics, arguments) => {
             TypedExpressionListInner::EmbedCall(
                 embed,
@@ -902,7 +916,7 @@
 ) -> StructExpression<'ast, T> {
     let ty = f.fold_struct_type(e.ty);
     StructExpression {
-        inner: f.fold_struct_expression_inner(&ty, e.inner),
+        inner: f.fold_struct_expression_inner(ty.clone(), e.inner),
         ty,
     }
 }

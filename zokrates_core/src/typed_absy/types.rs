--- conflicted
+++ resolved
@@ -1,12 +1,8 @@
 use std::fmt;
-<<<<<<< HEAD
 use std::hash::{Hash, Hasher};
-use std::path::PathBuf;
+use std::path::{Path, PathBuf};
 use typed_absy::{TryFrom, TryInto};
 use typed_absy::{UExpression, UExpressionInner};
-=======
-use std::path::{Path, PathBuf};
->>>>>>> 81b3498a
 
 pub type Identifier<'ast> = &'ast str;
 
@@ -114,7 +110,7 @@
 
 pub type MemberId = String;
 
-#[derive(Clone, PartialEq, Eq, Hash, Serialize, Deserialize, PartialOrd, Ord)]
+#[derive(Debug, Clone, PartialEq, Eq, Hash, Serialize, Deserialize, PartialOrd, Ord)]
 pub struct GStructMember<S> {
     #[serde(rename = "name")]
     pub id: MemberId,
@@ -180,7 +176,6 @@
     pub ty: Box<GType<S>>,
 }
 
-<<<<<<< HEAD
 pub type DeclarationArrayType<'ast> = GArrayType<Constant<'ast>>;
 pub type ConcreteArrayType = GArrayType<usize>;
 pub type ArrayType<'ast, T> = GArrayType<UExpression<'ast, T>>;
@@ -226,25 +221,6 @@
     }
 }
 
-impl<'ast> From<ConcreteArrayType> for DeclarationArrayType<'ast> {
-    fn from(t: ConcreteArrayType) -> Self {
-        try_from_g_array_type(t).unwrap()
-    }
-}
-
-impl<'ast, T> From<DeclarationArrayType<'ast>> for ArrayType<'ast, T> {
-    fn from(t: DeclarationArrayType<'ast>) -> Self {
-        try_from_g_array_type(t).unwrap()
-    }
-}
-
-#[derive(Clone, Hash, Serialize, Deserialize, PartialOrd, Ord)]
-pub struct GStructType<S> {
-    #[serde(skip)]
-    pub module: PathBuf,
-    pub name: String,
-    pub members: Vec<GStructMember<S>>,
-=======
 #[derive(Debug, Clone, Hash, Serialize, Deserialize, PartialOrd, Ord, Eq, PartialEq)]
 pub struct StructLocation {
     #[serde(skip)]
@@ -252,14 +228,25 @@
     pub name: String,
 }
 
+impl<'ast> From<ConcreteArrayType> for DeclarationArrayType<'ast> {
+    fn from(t: ConcreteArrayType) -> Self {
+        try_from_g_array_type(t).unwrap()
+    }
+}
+
+impl<'ast, T> From<DeclarationArrayType<'ast>> for ArrayType<'ast, T> {
+    fn from(t: DeclarationArrayType<'ast>) -> Self {
+        try_from_g_array_type(t).unwrap()
+    }
+}
+
 #[derive(Debug, Clone, Hash, Serialize, Deserialize, PartialOrd, Ord)]
-pub struct StructType {
+pub struct GStructType<S> {
     #[serde(flatten)]
     pub canonical_location: StructLocation,
     #[serde(skip)]
     pub location: Option<StructLocation>,
-    pub members: Vec<StructMember>,
->>>>>>> 81b3498a
+    pub members: Vec<GStructMember<S>>,
 }
 
 pub type DeclarationStructType<'ast> = GStructType<Constant<'ast>>;
@@ -274,17 +261,10 @@
 
 impl<S: Eq> Eq for GStructType<S> {}
 
-<<<<<<< HEAD
-impl<'ast, T: PartialEq> PartialEq<DeclarationStructType<'ast>> for StructType<'ast, T> {
-    fn eq(&self, other: &DeclarationStructType<'ast>) -> bool {
-        self.module == other.module && self.name == other.name && self.members == other.members
-    }
-}
-
 fn try_from_g_struct_type<T: TryInto<U>, U>(t: GStructType<T>) -> Result<GStructType<U>, ()> {
     Ok(GStructType {
-        module: t.module,
-        name: t.name,
+        location: t.location,
+        canonical_location: t.canonical_location,
         members: t
             .members
             .into_iter()
@@ -330,15 +310,8 @@
 impl<S> GStructType<S> {
     pub fn new(module: PathBuf, name: String, members: Vec<GStructMember<S>>) -> Self {
         GStructType {
-            module,
-            name,
-=======
-impl StructType {
-    pub fn new(module: PathBuf, name: String, members: Vec<StructMember>) -> Self {
-        StructType {
             canonical_location: StructLocation { module, name },
             location: None,
->>>>>>> 81b3498a
             members,
         }
     }
@@ -444,11 +417,7 @@
                 "type",
                 format!("u{}", width.to_usize()).as_str(),
             ),
-<<<<<<< HEAD
             GType::Int => Err(S::Error::custom(format!(
-=======
-            Type::Int => Err(S::Error::custom(format!(
->>>>>>> 81b3498a
                 "Cannot serialize Int type as it's not allowed in function signatures"
             ))),
         }
@@ -525,7 +494,7 @@
 
         match (self, other) {
             (Array(l), Array(r)) => l == r,
-            (Struct(l), Struct(r)) => l == r,
+            (Struct(l), Struct(r)) => l.canonical_location == r.canonical_location,
             (FieldElement, FieldElement) | (Boolean, Boolean) => true,
             (Uint(l), Uint(r)) => l == r,
             _ => false,
@@ -599,31 +568,12 @@
 impl<S: fmt::Display> fmt::Display for GType<S> {
     fn fmt(&self, f: &mut fmt::Formatter) -> fmt::Result {
         match self {
-<<<<<<< HEAD
             GType::FieldElement => write!(f, "field"),
             GType::Boolean => write!(f, "bool"),
             GType::Uint(ref bitwidth) => write!(f, "u{}", bitwidth),
             GType::Int => write!(f, "{{integer}}"),
             GType::Array(ref array_type) => write!(f, "{}[{}]", array_type.ty, array_type.size),
-            GType::Struct(ref struct_type) => write!(f, "{}", struct_type.name,),
-=======
-            Type::FieldElement => write!(f, "field"),
-            Type::Boolean => write!(f, "bool"),
-            Type::Int => write!(f, "{{integer}}"),
-            Type::Uint(ref bitwidth) => write!(f, "u{}", bitwidth),
-            Type::Array(ref array_type) => write!(f, "{}[{}]", array_type.ty, array_type.size),
-            Type::Struct(ref struct_type) => write!(
-                f,
-                "{} {{{}}}",
-                struct_type.name(),
-                struct_type
-                    .members
-                    .iter()
-                    .map(|member| format!("{}: {}", member.id, member.ty))
-                    .collect::<Vec<_>>()
-                    .join(", ")
-            ),
->>>>>>> 81b3498a
+            GType::Struct(ref struct_type) => write!(f, "{}", struct_type.name(),),
         }
     }
 }
@@ -631,7 +581,6 @@
 impl<S: fmt::Debug> fmt::Debug for GType<S> {
     fn fmt(&self, f: &mut fmt::Formatter) -> fmt::Result {
         match self {
-<<<<<<< HEAD
             GType::FieldElement => write!(f, "field"),
             GType::Boolean => write!(f, "bool"),
             GType::Int => write!(f, "integer"),
@@ -640,7 +589,7 @@
             GType::Struct(ref struct_type) => write!(
                 f,
                 "{:?} {{{:?}}}",
-                struct_type.name,
+                struct_type.name(),
                 struct_type
                     .members
                     .iter()
@@ -648,14 +597,6 @@
                     .collect::<Vec<_>>()
                     .join(", ")
             ),
-=======
-            Type::FieldElement => write!(f, "field"),
-            Type::Boolean => write!(f, "bool"),
-            Type::Int => write!(f, "{{integer}}"),
-            Type::Uint(ref bitwidth) => write!(f, "u{}", bitwidth),
-            Type::Array(ref array_type) => write!(f, "{}[{}]", array_type.ty, array_type.size),
-            Type::Struct(ref struct_type) => write!(f, "{:?}", struct_type),
->>>>>>> 81b3498a
         }
     }
 }
@@ -684,18 +625,15 @@
             match (self, other) {
                 (Int, FieldElement) | (Int, Uint(..)) => true,
                 (Array(l), Array(r)) => true && l.ty.can_be_specialized_to(&r.ty),
-                (Struct(l), Struct(r)) => l
-                    .members
-                    .iter()
-                    .zip(r.members.iter())
-                    .all(|(l, r)| l.ty.can_be_specialized_to(&r.ty)),
-                e => false,
+                // types do not come into play for Struct equality, only the canonical location. Hence no inference
+                // can change anything
+                (Struct(_), Struct(_)) => false,
+                _ => false,
             }
         }
     }
 }
 
-<<<<<<< HEAD
 impl ConcreteType {
     fn to_slug(&self) -> String {
         match self {
@@ -705,33 +643,6 @@
             GType::Uint(bitwidth) => format!("u{}", bitwidth),
             GType::Array(array_type) => format!("{}[{}]", array_type.ty.to_slug(), array_type.size),
             GType::Struct(struct_type) => format!(
-=======
-    pub fn can_be_specialized_to(&self, other: &Type) -> bool {
-        use self::Type::*;
-
-        if self == other {
-            true
-        } else {
-            match (self, other) {
-                (Int, FieldElement) | (Int, Uint(..)) => true,
-                (Array(l), Array(r)) => l.size == r.size && l.ty.can_be_specialized_to(&r.ty),
-                // types do not come into play for Struct equality, only the canonical location. Hence no inference
-                // can change anything
-                (Struct(_), Struct(_)) => false,
-                _ => false,
-            }
-        }
-    }
-
-    fn to_slug(&self) -> String {
-        match self {
-            Type::FieldElement => String::from("f"),
-            Type::Boolean => String::from("b"),
-            Type::Int => unreachable!(),
-            Type::Uint(bitwidth) => format!("u{}", bitwidth),
-            Type::Array(array_type) => format!("{}[{}]", array_type.ty.to_slug(), array_type.size),
-            Type::Struct(struct_type) => format!(
->>>>>>> 81b3498a
                 "{{{}}}",
                 struct_type
                     .iter()
@@ -747,21 +658,12 @@
     // the number of field elements the type maps to
     pub fn get_primitive_count(&self) -> usize {
         match self {
-<<<<<<< HEAD
             GType::FieldElement => 1,
             GType::Boolean => 1,
             GType::Uint(_) => 1,
             GType::Array(array_type) => array_type.size * array_type.ty.get_primitive_count(),
             GType::Int => unreachable!(),
             GType::Struct(struct_type) => struct_type
-=======
-            Type::Int => unreachable!(),
-            Type::FieldElement => 1,
-            Type::Boolean => 1,
-            Type::Uint(_) => 1,
-            Type::Array(array_type) => array_type.size * array_type.ty.get_primitive_count(),
-            Type::Struct(struct_type) => struct_type
->>>>>>> 81b3498a
                 .iter()
                 .map(|member| member.ty.get_primitive_count())
                 .sum(),

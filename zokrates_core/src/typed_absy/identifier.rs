use std::convert::TryInto;
use std::fmt;
use typed_absy::types::ConcreteFunctionKey;
use typed_absy::TypedModuleId;

#[derive(Debug, PartialEq, Clone, Hash, Eq)]
pub enum CoreIdentifier<'ast> {
    Source(&'ast str),
    Internal(&'static str, usize),
<<<<<<< HEAD
    Call(ConcreteFunctionKey<'ast>),
=======
    Call(FunctionKey<'ast>, usize),
>>>>>>> 61fac675
}

impl<'ast> fmt::Display for CoreIdentifier<'ast> {
    fn fmt(&self, f: &mut fmt::Formatter) -> fmt::Result {
        match self {
            CoreIdentifier::Source(s) => write!(f, "{}", s),
            CoreIdentifier::Internal(s, i) => write!(f, "#INTERNAL#_{}_{}", s, i),
            CoreIdentifier::Call(k, i) => write!(f, "{}_{}", k.to_slug(), i),
        }
    }
}

/// A identifier for a variable
#[derive(Debug, PartialEq, Clone, Hash, Eq)]
pub struct Identifier<'ast> {
    /// the id of the variable
    pub id: CoreIdentifier<'ast>,
    /// the version of the variable, used after SSA transformation
    pub version: usize,
    /// the call stack of the variable, used when inlining
    pub stack: Vec<(TypedModuleId, ConcreteFunctionKey<'ast>, usize)>,
}

impl<'ast> TryInto<&'ast str> for Identifier<'ast> {
    type Error = ();

    fn try_into(self) -> Result<&'ast str, Self::Error> {
        match self.id {
            CoreIdentifier::Source(i) => Ok(i),
            _ => Err(()),
        }
    }
}

impl<'ast> fmt::Display for Identifier<'ast> {
    fn fmt(&self, f: &mut fmt::Formatter) -> fmt::Result {
        if self.stack.len() == 0 && self.version == 0 {
            write!(f, "{}", self.id)
        } else {
            write!(
                f,
                "{}_{}",
                // self.stack
                //     .iter()
                //     .map(|(name, sig, count)| format!(
                //         "{}_{}_{}",
                //         name.display(),
                //         sig.to_slug(),
                //         count
                //     ))
                //     .collect::<Vec<_>>()
                //     .join("_"),
                self.id,
                self.version
            )
        }
    }
}

impl<'ast> From<&'ast str> for Identifier<'ast> {
    fn from(id: &'ast str) -> Identifier<'ast> {
        Identifier::from(CoreIdentifier::Source(id))
    }
}

impl<'ast> From<CoreIdentifier<'ast>> for Identifier<'ast> {
    fn from(id: CoreIdentifier<'ast>) -> Identifier<'ast> {
        Identifier {
            id,
            version: 0,
            stack: vec![],
        }
    }
}

#[cfg(test)]
impl<'ast> Identifier<'ast> {
    pub fn version(mut self, version: usize) -> Self {
        self.version = version;
        self
    }

    pub fn stack(mut self, stack: Vec<(TypedModuleId, ConcreteFunctionKey<'ast>, usize)>) -> Self {
        self.stack = stack;
        self
    }
}<|MERGE_RESOLUTION|>--- conflicted
+++ resolved
@@ -7,11 +7,7 @@
 pub enum CoreIdentifier<'ast> {
     Source(&'ast str),
     Internal(&'static str, usize),
-<<<<<<< HEAD
-    Call(ConcreteFunctionKey<'ast>),
-=======
-    Call(FunctionKey<'ast>, usize),
->>>>>>> 61fac675
+    Call(ConcreteFunctionKey<'ast>, usize),
 }
 
 impl<'ast> fmt::Display for CoreIdentifier<'ast> {

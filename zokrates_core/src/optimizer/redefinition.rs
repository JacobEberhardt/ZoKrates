//! Module containing the `RedefinitionOptimizer` to remove code of the form
// ```
// b := a
// c := b
// ```
// and replace by
// ```
// c := a
// ```

// # Redefinition rules

// ## Defined variables

// We say that a variable `v` is defined in constraint `c_n` or an ir program if there exists a constraint `c_i` with `i < n` of the form:
// ```
// q == k * v
// where:
// - q is quadratic and does not contain `v`
// - k is a scalar
// ```

// ## Optimization rules

// We maintain `s`, a set of substitutions as a mapping of `(variable => linear_combination)`. It starts empty.
// We also maintaint `i`, a set of variables that should be ignored when trying to substitute. It starts empty.

// - input variables are inserted into `i`
// - the `~one` variable is inserted into `i`
// - For each directive, for each variable `v` introduced, insert `v` into `i`
// - For each constraint `c`, we replace all variables by their value in `s` if any, otherwise leave them unchanged. Let's call `c_0` the resulting constraint. We either return `c_0` or nothing based on the form of `c_0`:
//     - `~one * lin == k * v if v isn't in i`: insert `(v, lin / k)` into `s` and return nothing
//     - `q == k * v if v isn't in i`: insert `v` into `i` and return `c_0`
//     - otherwise return `c_0`

use crate::flat_absy::flat_variable::FlatVariable;
use crate::ir::folder::{fold_function, fold_statement, Folder};
use crate::ir::LinComb;
use crate::ir::*;
use std::collections::{HashMap, HashSet};
use zokrates_field::Field;

#[derive(Debug)]
pub struct RedefinitionOptimizer<T: Field> {
    /// Map of renamings for reassigned variables while processing the program.
    substitution: HashMap<FlatVariable, LinComb<T>>,
    /// Set of variables that should not be substituted
    ignore: HashSet<FlatVariable>,
}

impl<T: Field> RedefinitionOptimizer<T> {
    fn new() -> RedefinitionOptimizer<T> {
        RedefinitionOptimizer {
            substitution: HashMap::new(),
            ignore: HashSet::new(),
        }
    }

    pub fn optimize(p: Prog<T>) -> Prog<T> {
        let mut p = p;

        loop {
            let size_before = p.main.statements.len();
            p = RedefinitionOptimizer::new().fold_module(p);
            let size_after = p.main.statements.len();
            if size_after == size_before {
                return p;
            }
        }
    }
}

impl<T: Field> Folder<T> for RedefinitionOptimizer<T> {
    fn fold_statement(&mut self, s: Statement<T>) -> Vec<Statement<T>> {
        match s {
            Statement::Constraint(quad, lin) => {
                let quad = self.fold_quadratic_combination(quad);
                let lin = self.fold_linear_combination(lin);

<<<<<<< HEAD
                if self.substitution.len() < 150000 {
                    let (keep_constraint, to_insert) = match lin.try_summand() {
                        // if the right side is a single variable
                        Some((variable, coefficient)) => {
                            match self.substitution.get(&variable) {
                                // if the variable is already defined
                                Some(_) => (true, None),
                                // if the variable is not defined yet
                                None => match quad.try_linear() {
                                    // if the left side is linear
                                    Some(l) => (false, Some((variable, l / &coefficient))),
                                    // if the left side isn't linear
                                    None => (true, Some((variable, variable.into()))),
                                },
                            }
                        }
                        None => (true, None),
                    };

                    // insert into the substitution map
                    match to_insert {
                        Some((k, v)) => {
                            self.substitution.insert(k, v);
                        }
                        None => {}
                    };
=======
                let (keep_constraint, to_insert, to_ignore) = match lin.try_summand() {
                    // if the right side is a single variable
                    Some((variable, coefficient)) => {
                        match self.ignore.contains(&variable) {
                            // if the variable isn't tagged as ignored
                            false => match self.substitution.get(&variable) {
                                // if the variable is already defined
                                Some(_) => (true, None, None),
                                // if the variable is not defined yet
                                None => match quad.try_linear() {
                                    // if the left side is linear
                                    Some(l) => (false, Some((variable, l / &coefficient)), None),
                                    // if the left side isn't linear
                                    None => (true, None, Some(variable)),
                                },
                            },
                            true => (true, None, None),
                        }
                    }
                    None => (true, None, None),
                };

                // insert into the ignored set
                match to_ignore {
                    Some(v) => {
                        self.ignore.insert(v);
                    }
                    None => {}
                }

                // insert into the substitution map
                match to_insert {
                    Some((k, v)) => {
                        self.substitution.insert(k, v);
                    }
                    None => {}
                };
>>>>>>> c1da9353

                    // decide whether the constraint should be kept
                    match keep_constraint {
                        false => vec![],
                        true => vec![Statement::Constraint(quad, lin)],
                    }
                } else {
                    vec![Statement::Constraint(quad, lin)]
                }
            }
            Statement::Directive(d) => {
                let d = self.fold_directive(d);
                // to prevent the optimiser from replacing variables introduced by directives, add them to the ignored set
                for o in d.outputs.iter().cloned() {
                    self.ignore.insert(o);
                }
                vec![Statement::Directive(d)]
            }
            s => fold_statement(self, s),
        }
    }

    fn fold_linear_combination(&mut self, lc: LinComb<T>) -> LinComb<T> {
        // for each summand, check if it is equal to a linear term in our substitution, otherwise keep it as is
        lc.0.into_iter()
            .map(|(variable, coefficient)| {
                self.substitution
                    .get(&variable)
                    .map(|l| l.clone() * &coefficient)
                    .unwrap_or(LinComb::summand(coefficient, variable))
            })
            .fold(LinComb::zero(), |acc, x| acc + x)
    }

    fn fold_argument(&mut self, a: FlatVariable) -> FlatVariable {
        // to prevent the optimiser from replacing user input, add it to the ignored set
        self.ignore.insert(a);
        a
    }

    fn fold_function(&mut self, fun: Function<T>) -> Function<T> {
        self.substitution.drain();
        self.ignore.drain();

        // to prevent the optimiser from replacing outputs, add them to the ignored set
        self.ignore.extend(fun.returns.iter().cloned());

        // to prevent the optimiser from replacing ~one, add it to the ignored set
        self.ignore.insert(FlatVariable::one());

        fold_function(self, fun)
    }
}

#[cfg(test)]
mod tests {
    use super::*;
    use zokrates_field::Bn128Field;

    #[test]
    fn remove_synonyms() {
        // def main(x):
        //    y = x
        //    z = y
        //    return z

        let x = FlatVariable::new(0);
        let y = FlatVariable::new(1);
        let z = FlatVariable::new(2);

        let f: Function<Bn128Field> = Function {
            id: "foo".to_string(),
            arguments: vec![x],
            statements: vec![Statement::definition(y, x), Statement::definition(z, y)],
            returns: vec![z.into()],
        };

        let optimized: Function<Bn128Field> = Function {
            id: "foo".to_string(),
            arguments: vec![x],
            statements: vec![Statement::definition(z, x)],
            returns: vec![z],
        };

        let mut optimizer = RedefinitionOptimizer::new();
        assert_eq!(optimizer.fold_function(f), optimized);
    }

    #[test]
    fn keep_one() {
        // def main(x):
        //    one = x
        //    return one

        let one = FlatVariable::one();
        let x = FlatVariable::new(1);

        let f: Function<Bn128Field> = Function {
            id: "foo".to_string(),
            arguments: vec![x],
            statements: vec![Statement::definition(one, x)],
            returns: vec![x.into()],
        };

        let optimized = f.clone();

        let mut optimizer = RedefinitionOptimizer::new();
        assert_eq!(optimizer.fold_function(f), optimized);
    }

    #[test]
    fn remove_synonyms_in_condition() {
        // def main(x) -> (1):
        //    y = x
        //    z = y
        //    z == y
        //    return z

        // ->

        // def main(x) -> (1)
        //    x == x // will be eliminated as a tautology
        //    return x

        let x = FlatVariable::new(0);
        let y = FlatVariable::new(1);
        let z = FlatVariable::new(2);

        let f: Function<Bn128Field> = Function {
            id: "foo".to_string(),
            arguments: vec![x],
            statements: vec![
                Statement::definition(y, x),
                Statement::definition(z, y),
                Statement::constraint(z, y),
            ],
            returns: vec![z.into()],
        };

        let optimized: Function<Bn128Field> = Function {
            id: "foo".to_string(),
            arguments: vec![x],
            statements: vec![Statement::definition(z, x), Statement::constraint(z, x)],
            returns: vec![z.into()],
        };

        let mut optimizer = RedefinitionOptimizer::new();
        assert_eq!(optimizer.fold_function(f), optimized);
    }

    #[test]
    fn remove_multiple_synonyms() {
        // def main(x) -> (2):
        //    y = x
        //    t = 1
        //    z = y
        //    w = t
        //    return z, w

        // ->

        // def main(x):
        //  return x, 1

        let x = FlatVariable::new(0);
        let y = FlatVariable::new(1);
        let z = FlatVariable::new(2);
        let t = FlatVariable::new(3);
        let w = FlatVariable::new(4);

        let f: Function<Bn128Field> = Function {
            id: "foo".to_string(),
            arguments: vec![x],
            statements: vec![
                Statement::definition(y, x),
                Statement::definition(t, Bn128Field::from(1)),
                Statement::definition(z, y),
                Statement::definition(w, t),
            ],
            returns: vec![z, w],
        };

        let optimized: Function<Bn128Field> = Function {
            id: "foo".to_string(),
            arguments: vec![x],
            statements: vec![
                Statement::definition(z, x),
                Statement::definition(w, Bn128Field::from(1)),
            ],
            returns: vec![z, w],
        };

        let mut optimizer = RedefinitionOptimizer::new();

        assert_eq!(optimizer.fold_function(f), optimized);
    }

    #[test]
    fn substitute_lincomb() {
        // def main(x, y) -> (1):
        //     a = x + y
        //     b = a + x + y
        //     c = b + x + y
        //     2*c == 6*x + 6*y
        //     r = a + b + c
        //     return r

        // ->

        // def main(x, y) -> (1):
        //    6*x + 6*y == 6*x + 6*y // will be eliminated as a tautology
        //    return 6*x + 6*y

        let x = FlatVariable::new(0);
        let y = FlatVariable::new(1);
        let a = FlatVariable::new(2);
        let b = FlatVariable::new(3);
        let c = FlatVariable::new(4);
        let r = FlatVariable::new(5);

        let f: Function<Bn128Field> = Function {
            id: "foo".to_string(),
            arguments: vec![x, y],
            statements: vec![
                Statement::definition(a, LinComb::from(x) + LinComb::from(y)),
                Statement::definition(b, LinComb::from(a) + LinComb::from(x) + LinComb::from(y)),
                Statement::definition(c, LinComb::from(b) + LinComb::from(x) + LinComb::from(y)),
                Statement::constraint(
                    LinComb::summand(2, c),
                    LinComb::summand(6, x) + LinComb::summand(6, y),
                ),
                Statement::definition(r, LinComb::from(a) + LinComb::from(b) + LinComb::from(c)),
            ],
            returns: vec![r],
        };

        let expected: Function<Bn128Field> = Function {
            id: "foo".to_string(),
            arguments: vec![x, y],
            statements: vec![
                Statement::constraint(
                    LinComb::summand(6, x) + LinComb::summand(6, y),
                    LinComb::summand(6, x) + LinComb::summand(6, y),
                ),
                Statement::definition(r, LinComb::summand(6, x) + LinComb::summand(6, y)),
            ],
            returns: vec![r],
        };

        let mut optimizer = RedefinitionOptimizer::new();

        let optimized = optimizer.fold_function(f);

        assert_eq!(optimized, expected);
    }

    #[test]
    fn keep_existing_quadratic_variable() {
        // def main(x, y) -> ():
        //     z = x * y
        //     z = x
        //     return

        // ->

        // def main(x, y) -> ():
        //     z = x * y
        //     z = x
        //     return

        let x = FlatVariable::new(0);
        let y = FlatVariable::new(1);
        let z = FlatVariable::new(2);

        let f: Function<Bn128Field> = Function {
            id: "main".to_string(),
            arguments: vec![x, y],
            statements: vec![
                Statement::definition(
                    z,
                    QuadComb::from_linear_combinations(LinComb::from(x), LinComb::from(y)),
                ),
                Statement::definition(z, LinComb::from(x)),
            ],
            returns: vec![],
        };

        let optimized = f.clone();

        let mut optimizer = RedefinitionOptimizer::new();
        assert_eq!(optimizer.fold_function(f), optimized);
    }

    #[test]
    fn keep_existing_variable() {
        // def main(x) -> (1):
        //     x == 1
        //     x == 2
        //     return x

        // ->

        // unchanged

        let x = FlatVariable::new(0);

        let f: Function<Bn128Field> = Function {
            id: "foo".to_string(),
            arguments: vec![x],
            statements: vec![
                Statement::constraint(x, Bn128Field::from(1)),
                Statement::constraint(x, Bn128Field::from(2)),
            ],
            returns: vec![x.into()],
        };

        let optimized = f.clone();

        let mut optimizer = RedefinitionOptimizer::new();
        assert_eq!(optimizer.fold_function(f), optimized);
    }
}<|MERGE_RESOLUTION|>--- conflicted
+++ resolved
@@ -77,25 +77,38 @@
                 let quad = self.fold_quadratic_combination(quad);
                 let lin = self.fold_linear_combination(lin);
 
-<<<<<<< HEAD
                 if self.substitution.len() < 150000 {
-                    let (keep_constraint, to_insert) = match lin.try_summand() {
+                    let (keep_constraint, to_insert, to_ignore) = match lin.try_summand() {
                         // if the right side is a single variable
                         Some((variable, coefficient)) => {
-                            match self.substitution.get(&variable) {
-                                // if the variable is already defined
-                                Some(_) => (true, None),
-                                // if the variable is not defined yet
-                                None => match quad.try_linear() {
-                                    // if the left side is linear
-                                    Some(l) => (false, Some((variable, l / &coefficient))),
-                                    // if the left side isn't linear
-                                    None => (true, Some((variable, variable.into()))),
+                            match self.ignore.contains(&variable) {
+                                // if the variable isn't tagged as ignored
+                                false => match self.substitution.get(&variable) {
+                                    // if the variable is already defined
+                                    Some(_) => (true, None, None),
+                                    // if the variable is not defined yet
+                                    None => match quad.try_linear() {
+                                        // if the left side is linear
+                                        Some(l) => {
+                                            (false, Some((variable, l / &coefficient)), None)
+                                        }
+                                        // if the left side isn't linear
+                                        None => (true, None, Some(variable)),
+                                    },
                                 },
+                                true => (true, None, None),
                             }
                         }
-                        None => (true, None),
+                        None => (true, None, None),
                     };
+
+                    // insert into the ignored set
+                    match to_ignore {
+                        Some(v) => {
+                            self.ignore.insert(v);
+                        }
+                        None => {}
+                    }
 
                     // insert into the substitution map
                     match to_insert {
@@ -104,45 +117,6 @@
                         }
                         None => {}
                     };
-=======
-                let (keep_constraint, to_insert, to_ignore) = match lin.try_summand() {
-                    // if the right side is a single variable
-                    Some((variable, coefficient)) => {
-                        match self.ignore.contains(&variable) {
-                            // if the variable isn't tagged as ignored
-                            false => match self.substitution.get(&variable) {
-                                // if the variable is already defined
-                                Some(_) => (true, None, None),
-                                // if the variable is not defined yet
-                                None => match quad.try_linear() {
-                                    // if the left side is linear
-                                    Some(l) => (false, Some((variable, l / &coefficient)), None),
-                                    // if the left side isn't linear
-                                    None => (true, None, Some(variable)),
-                                },
-                            },
-                            true => (true, None, None),
-                        }
-                    }
-                    None => (true, None, None),
-                };
-
-                // insert into the ignored set
-                match to_ignore {
-                    Some(v) => {
-                        self.ignore.insert(v);
-                    }
-                    None => {}
-                }
-
-                // insert into the substitution map
-                match to_insert {
-                    Some((k, v)) => {
-                        self.substitution.insert(k, v);
-                    }
-                    None => {}
-                };
->>>>>>> c1da9353
 
                     // decide whether the constraint should be kept
                     match keep_constraint {

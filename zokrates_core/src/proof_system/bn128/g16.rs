--- conflicted
+++ resolved
@@ -71,12 +71,7 @@
             solidity_pairing_lib = String::from(SOLIDITY_PAIRING_LIB);
         }
         let gamma_abc_template = String::from("vk.gamma_abc[index] = Pairing.G1Point(points);"); //copy this for each entry
-
-<<<<<<< HEAD
-=======
-        let gamma_abc_template = String::from("vk.gamma_abc[index] = Pairing.G1Point(points);"); //copy this for each entry
         
->>>>>>> 454cb792
         //replace things in template
         let vk_regex = Regex::new(r#"(<%vk_[^i%]*%>)"#).unwrap();
         let vk_gamma_abc_len_regex = Regex::new(r#"(<%vk_gamma_abc_length%>)"#).unwrap();

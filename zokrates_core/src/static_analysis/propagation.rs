--- conflicted
+++ resolved
@@ -1,10 +1,7 @@
 //! Module containing constant propagation for the typed AST
 //!
-//! On top of the usual behavior of removing statements which assign a constant to a variable (as the variable can simply be
-//! substituted for the constant whenever used), we provide a `verbose` mode which does not remove such statements. This is done
-//! as for partial passes which do not visit the whole program, the variables being defined may be be used in parts of the program
-//! that are not visited. Keeping the statements is semantically equivalent and enables rebuilding the set of constants at the
-//! next pass.
+//! Constant propagation on the SSA program. The constants map can be passed by the caller to allow for many passes to use
+//! the same constants.
 //!
 //! @file propagation.rs
 //! @author Thibaut Schaeffer <thibaut@schaeff.fr>
@@ -17,46 +14,34 @@
 use std::convert::TryFrom;
 use zokrates_field::Field;
 
-pub struct Propagator<'ast, T: Field> {
+type Constants<'ast, T> = HashMap<Identifier<'ast>, TypedExpression<'ast, T>>;
+
+pub struct Propagator<'ast, 'a, T: Field> {
     // constants keeps track of constant expressions
     // we currently do not support partially constant expressions: `field [x, 1][1]` is not considered constant, `field [0, 1][1]` is
-    constants: HashMap<Identifier<'ast>, TypedExpression<'ast, T>>,
-    // the verbose mode doesn't remove statements which assign constants to variables
-    // it's required when using propagation in combination with unrolling
-    verbose: bool,
+    constants: &'a mut Constants<'ast, T>,
 }
 
-impl<'ast, T: Field> Propagator<'ast, T> {
-    pub fn verbose() -> Self {
+impl<'ast, 'a, T: Field> Propagator<'ast, 'a, T> {
+    pub fn with_constants(constants: &'a mut Constants<'ast, T>) -> Self {
+        Propagator { constants }
+    }
+
+    pub fn propagate(p: TypedProgram<'ast, T>) -> TypedProgram<'ast, T> {
+        let mut constants = Constants::new();
+
         Propagator {
-            constants: HashMap::new(),
-            verbose: true,
+            constants: &mut constants,
         }
-    }
-
-    fn new() -> Self {
-        Propagator {
-            constants: HashMap::new(),
-            verbose: false,
-        }
-    }
-
-    pub fn propagate(p: TypedProgram<'ast, T>) -> TypedProgram<'ast, T> {
-        Propagator::new().fold_program(p)
-    }
-<<<<<<< HEAD
-=======
-
-    pub fn propagate_verbose(p: TypedProgram<'ast, T>) -> TypedProgram<'ast, T> {
-        Propagator::verbose().fold_program(p)
+        .fold_program(p)
     }
 
     // get a mutable reference to the constant corresponding to a given assignee if any, otherwise
     // return the identifier at the root of this assignee
-    fn try_get_constant_mut<'a>(
+    fn try_get_constant_mut<'b>(
         &mut self,
-        assignee: &'a TypedAssignee<'ast, T>,
-    ) -> Result<(&'a Variable<'ast>, &mut TypedExpression<'ast, T>), &'a Variable<'ast>> {
+        assignee: &'b TypedAssignee<'ast, T>,
+    ) -> Result<(&'b Variable<'ast, T>, &mut TypedExpression<'ast, T>), &'b Variable<'ast, T>> {
         match assignee {
             TypedAssignee::Identifier(var) => self
                 .constants
@@ -65,18 +50,16 @@
                 .unwrap_or(Err(var)),
             TypedAssignee::Select(box assignee, box index) => {
                 match self.try_get_constant_mut(&assignee) {
-                    Ok((v, c)) => match index {
-                        FieldElementExpression::Number(n) => {
-                            let n = n.to_dec_string().parse::<usize>().unwrap();
-
-                            match c {
-                                TypedExpression::Array(a) => match a.as_inner_mut() {
-                                    ArrayExpressionInner::Value(value) => Ok((v, &mut value[n])),
-                                    _ => unreachable!(),
-                                },
+                    Ok((v, c)) => match index.as_inner() {
+                        UExpressionInner::Value(n) => match c {
+                            TypedExpression::Array(a) => match a.as_inner_mut() {
+                                ArrayExpressionInner::Value(value) => {
+                                    Ok((v, &mut value[*n as usize]))
+                                }
                                 _ => unreachable!(),
-                            }
-                        }
+                            },
+                            _ => unreachable!(),
+                        },
                         _ => Err(v),
                     },
                     e => e,
@@ -107,7 +90,6 @@
             },
         }
     }
->>>>>>> a6c40e56
 }
 
 fn is_constant<'ast, T: Field>(e: &TypedExpression<'ast, T>) -> bool {
@@ -130,9 +112,50 @@
     }
 }
 
-impl<'ast, T: Field> Folder<'ast, T> for Propagator<'ast, T> {
+impl<'ast, 'a, T: Field> Folder<'ast, T> for Propagator<'ast, 'a, T> {
+    fn fold_program(&mut self, p: TypedProgram<'ast, T>) -> TypedProgram<'ast, T> {
+        let main = p.main.clone();
+
+        TypedProgram {
+            modules: p
+                .modules
+                .into_iter()
+                .map(|(module_id, module)| {
+                    (
+                        module_id.clone(),
+                        if module_id == main {
+                            self.fold_module(module)
+                        } else {
+                            module
+                        },
+                    )
+                })
+                .collect(),
+            main: p.main,
+        }
+    }
+
+    fn fold_module(&mut self, m: TypedModule<'ast, T>) -> TypedModule<'ast, T> {
+        TypedModule {
+            functions: m
+                .functions
+                .into_iter()
+                .map(|(key, fun)| {
+                    (
+                        key.clone(),
+                        if key.id == "main" {
+                            self.fold_function_symbol(fun)
+                        } else {
+                            fun
+                        },
+                    )
+                })
+                .collect(),
+            ..m
+        }
+    }
+
     fn fold_function(&mut self, f: TypedFunction<'ast, T>) -> TypedFunction<'ast, T> {
-        self.constants = HashMap::new();
         fold_function(self, f)
     }
 
@@ -146,47 +169,22 @@
                     .collect(),
             )],
             // propagation to the defined variable if rhs is a constant
-<<<<<<< HEAD
-            TypedStatement::Definition(TypedAssignee::Identifier(var), expr) => {
-                let var = self.fold_variable(var);
-=======
             TypedStatement::Definition(assignee, expr) => {
->>>>>>> a6c40e56
                 let expr = self.fold_expression(expr);
                 let assignee = self.fold_assignee(assignee);
 
                 if is_constant(&expr) {
-                    let verbose = self.verbose;
-
                     match assignee {
-                        TypedAssignee::Identifier(var) => match verbose {
-                            true => {
-                                assert!(self
-                                    .constants
-                                    .insert(var.id.clone(), expr.clone())
-                                    .is_none());
-                                vec![TypedStatement::Definition(
-                                    TypedAssignee::Identifier(var),
-                                    expr,
-                                )]
-                            }
-                            false => {
-                                assert!(self.constants.insert(var.id, expr).is_none());
-
+                        TypedAssignee::Identifier(var) => {
+                            assert!(self.constants.insert(var.id, expr).is_none());
+
+                            vec![]
+                        }
+                        assignee => match self.try_get_constant_mut(&assignee) {
+                            Ok((_, c)) => {
+                                *c = expr;
                                 vec![]
                             }
-                        },
-                        assignee => match self.try_get_constant_mut(&assignee) {
-                            Ok((_, c)) => match verbose {
-                                true => {
-                                    *c = expr.clone();
-                                    vec![TypedStatement::Definition(assignee, expr)]
-                                }
-                                false => {
-                                    *c = expr;
-                                    vec![]
-                                }
-                            },
                             Err(v) => match self.constants.remove(&v.id) {
                                 // invalidate the cache for this identifier, and define the latest
                                 // version of the constant in the program, if any
@@ -219,29 +217,17 @@
                 // could stop execution here if condition is known to fail
                 vec![TypedStatement::Assertion(self.fold_boolean_expression(e))]
             }
-            // only loops with variable bounds are expected here
-            // we stop propagation here as constants may be modified inside the loop body
-            // which we do not visit
+            // we do not visit the for-loop statements
             TypedStatement::For(v, from, to, statements) => {
                 let from = self.fold_uint_expression(from);
                 let to = self.fold_uint_expression(to);
 
-                // invalidate the constants map as any constant could be modified inside the loop body, which we don't visit
-                self.constants.clear();
-
                 vec![TypedStatement::For(v, from, to, statements)]
             }
-<<<<<<< HEAD
-            TypedStatement::MultipleDefinition(variables, expression_list) => {
-                let variables: Vec<_> = variables
-                    .into_iter()
-                    .map(|v| self.fold_variable(v))
-=======
             TypedStatement::MultipleDefinition(assignees, expression_list) => {
                 let assignees: Vec<TypedAssignee<'ast, T>> = assignees
                     .into_iter()
                     .map(|a| self.fold_assignee(a))
->>>>>>> a6c40e56
                     .collect();
                 let expression_list = self.fold_expression_list(expression_list);
 
@@ -253,11 +239,7 @@
                             .collect();
 
                         fn process_u_from_bits<'ast, T: Field>(
-<<<<<<< HEAD
-                            variables: Vec<Variable<'ast, T>>,
-=======
                             variables: Vec<TypedAssignee<'ast, T>>,
->>>>>>> a6c40e56
                             arguments: Vec<TypedExpression<'ast, T>>,
                             bitwidth: UBitwidth,
                         ) -> TypedExpression<'ast, T> {
@@ -301,11 +283,7 @@
                         }
 
                         fn process_u_to_bits<'ast, T: Field>(
-<<<<<<< HEAD
-                            variables: Vec<Variable<'ast, T>>,
-=======
                             variables: Vec<TypedAssignee<'ast, T>>,
->>>>>>> a6c40e56
                             arguments: Vec<TypedExpression<'ast, T>>,
                             bitwidth: UBitwidth,
                         ) -> TypedExpression<'ast, T> {
@@ -421,40 +399,19 @@
                                 match r {
                                     // if the function call returns a constant
                                     Some(expr) => {
-                                        let verbose = self.verbose;
-
                                         let mut assignees = assignees;
 
                                         match assignees.pop().unwrap() {
-                                            TypedAssignee::Identifier(var) => match verbose {
-                                                true => {
-                                                    self.constants
-                                                        .insert(var.id.clone(), expr.clone());
-                                                    vec![TypedStatement::Definition(
-                                                        TypedAssignee::Identifier(var),
-                                                        expr,
-                                                    )]
-                                                }
-                                                false => {
-                                                    self.constants.insert(var.id, expr);
-
-                                                    vec![]
-                                                }
-                                            },
+                                            TypedAssignee::Identifier(var) => {
+                                                self.constants.insert(var.id, expr);
+                                                vec![]
+                                            }
                                             assignee => {
                                                 match self.try_get_constant_mut(&assignee) {
-                                                    Ok((_, c)) => match verbose {
-                                                        true => {
-                                                            *c = expr.clone();
-                                                            vec![TypedStatement::Definition(
-                                                                assignee, expr,
-                                                            )]
-                                                        }
-                                                        false => {
-                                                            *c = expr;
-                                                            vec![]
-                                                        }
-                                                    },
+                                                    Ok((_, c)) => {
+                                                        *c = expr;
+                                                        vec![]
+                                                    }
                                                     Err(v) => match self.constants.remove(&v.id) {
                                                         Some(c) => vec![
                                                             TypedStatement::Definition(
@@ -538,12 +495,9 @@
                     }
                 }
             }
-            s @ TypedStatement::PushCallLog(..) => Some(s),
-            s @ TypedStatement::PopCallLog => Some(s),
+            s @ TypedStatement::PushCallLog(..) => vec![s],
+            s @ TypedStatement::PopCallLog => vec![s],
         };
-
-        // In verbose mode, we always return at least a statement
-        assert!(res.len() > 0 || !self.verbose);
 
         res
     }
@@ -767,25 +721,22 @@
                                         .into_inner()
                                 } else {
                                     unreachable!(
-                                "out of bounds index ({} >= {}) found during static analysis",
-                                n, size
-                            );
-<<<<<<< HEAD
+                                        "out of bounds index ({} >= {}) found during static analysis",
+                                        n, size
+                                    );
                                 }
                             }
                             (ArrayExpressionInner::Identifier(id), UExpressionInner::Value(n)) => {
-                                match self.constants.get(&TypedAssignee::Select(
-                                    box TypedAssignee::Identifier(Variable::array(
-                                        id.clone(),
-                                        inner_type.clone(),
-                                        (size as u32).into(),
-                                    )),
-                                    box UExpressionInner::Value(n.clone())
-                                        .annotate(UBitwidth::B32)
-                                        .into(),
-                                )) {
-                                    Some(e) => match e {
-                                        TypedExpression::Uint(e) => e.clone().into_inner(),
+                                match self.constants.get(&id) {
+                                    Some(a) => match a {
+                                        TypedExpression::Array(a) => match a.as_inner() {
+                                            ArrayExpressionInner::Value(v) => {
+                                                UExpression::try_from(v[n as usize].clone())
+                                                    .unwrap()
+                                                    .into_inner()
+                                            }
+                                            _ => unreachable!(),
+                                        },
                                         _ => unreachable!(""),
                                     },
                                     None => UExpressionInner::Select(
@@ -798,26 +749,6 @@
                             (a, i) => UExpressionInner::Select(
                                 box a.annotate(inner_type, size as u32),
                                 box i.annotate(UBitwidth::B32),
-=======
-                        }
-                    }
-                    (ArrayExpressionInner::Identifier(id), FieldElementExpression::Number(n)) => {
-                        match self.constants.get(&id) {
-                            Some(a) => match a {
-                                TypedExpression::Array(a) => match a.as_inner() {
-                                    ArrayExpressionInner::Value(v) => UExpression::try_from(
-                                        v[n.to_dec_string().parse::<usize>().unwrap()].clone(),
-                                    )
-                                    .unwrap()
-                                    .into_inner(),
-                                    _ => unreachable!(),
-                                },
-                                _ => unreachable!(""),
-                            },
-                            None => UExpressionInner::Select(
-                                box ArrayExpressionInner::Identifier(id).annotate(inner_type, size),
-                                box FieldElementExpression::Number(n),
->>>>>>> a6c40e56
                             ),
                         }
                     }
@@ -828,17 +759,11 @@
                     ),
                 }
             }
-            UExpressionInner::FunctionCall(key, arguments) => {
-                assert!(
-                    self.verbose,
-                    "function calls should only exist out of multidef in verbose mode"
-                );
-                fold_uint_expression_inner(
-                    self,
-                    bitwidth,
-                    UExpressionInner::FunctionCall(key, arguments),
-                )
-            }
+            UExpressionInner::FunctionCall(key, arguments) => fold_uint_expression_inner(
+                self,
+                bitwidth,
+                UExpressionInner::FunctionCall(key, arguments),
+            ),
             e => fold_uint_expression_inner(self, bitwidth, e),
         }
     }
@@ -937,24 +862,24 @@
                                     FieldElementExpression::try_from(v[n as usize].clone()).unwrap()
                                 } else {
                                     unreachable!(
-                                "out of bounds index ({} >= {}) found during static analysis",
-                                n, size
-                            );
-<<<<<<< HEAD
+                                        "out of bounds index ({} >= {}) found during static analysis",
+                                        n, size
+                                    );
                                 }
                             }
                             (ArrayExpressionInner::Identifier(id), UExpressionInner::Value(n)) => {
-                                match self.constants.get(&TypedAssignee::Select(
-                                    box TypedAssignee::Identifier(Variable::array(
-                                        id.clone(),
-                                        inner_type.clone(),
-                                        (size as u32).into(),
-                                    )),
-                                    box UExpressionInner::Value(n.clone()).annotate(UBitwidth::B32),
-                                )) {
-                                    Some(e) => match e {
-                                        TypedExpression::FieldElement(e) => e.clone(),
-                                        _ => unreachable!("??"),
+                                match self.constants.get(&id) {
+                                    Some(a) => match a {
+                                        TypedExpression::Array(a) => match a.as_inner() {
+                                            ArrayExpressionInner::Value(v) => {
+                                                FieldElementExpression::try_from(
+                                                    v[n as usize].clone(),
+                                                )
+                                                .unwrap()
+                                            }
+                                            _ => unreachable!(),
+                                        },
+                                        _ => unreachable!(""),
                                     },
                                     None => FieldElementExpression::Select(
                                         box ArrayExpressionInner::Identifier(id)
@@ -966,27 +891,6 @@
                             (a, i) => FieldElementExpression::Select(
                                 box a.annotate(inner_type, size as u32),
                                 box i.annotate(UBitwidth::B32),
-=======
-                        }
-                    }
-                    (ArrayExpressionInner::Identifier(id), FieldElementExpression::Number(n)) => {
-                        match self.constants.get(&id) {
-                            Some(a) => match a {
-                                TypedExpression::Array(a) => match a.as_inner() {
-                                    ArrayExpressionInner::Value(v) => {
-                                        FieldElementExpression::try_from(
-                                            v[n.to_dec_string().parse::<usize>().unwrap()].clone(),
-                                        )
-                                        .unwrap()
-                                    }
-                                    _ => unreachable!(),
-                                },
-                                _ => unreachable!(""),
-                            },
-                            None => FieldElementExpression::Select(
-                                box ArrayExpressionInner::Identifier(id).annotate(inner_type, size),
-                                box FieldElementExpression::Number(n),
->>>>>>> a6c40e56
                             ),
                         }
                     }
@@ -1019,13 +923,6 @@
                     }
                     inner => FieldElementExpression::Member(box inner.annotate(members), m),
                 }
-            }
-            FieldElementExpression::FunctionCall(key, inputs) => {
-                assert!(
-                    self.verbose,
-                    "function calls should only exist out of multidef in verbose mode"
-                );
-                fold_field_expression(self, FieldElementExpression::FunctionCall(key, inputs))
             }
             e => fold_field_expression(self, e),
         }
@@ -1069,46 +966,25 @@
                                 );
                             }
                         }
-<<<<<<< HEAD
                         (ArrayExpressionInner::Identifier(id), UExpressionInner::Value(n)) => {
-                            match self.constants.get(&TypedAssignee::Select(
-                                box TypedAssignee::Identifier(Variable::array(
-                                    id.clone(),
-                                    inner_type.clone(),
-                                    (size as u32).into(),
-                                )),
-                                box UExpressionInner::Value(n).annotate(UBitwidth::B32).into(),
-                            )) {
-                                Some(e) => match e {
-                                    TypedExpression::Array(e) => e.clone().into_inner(),
-                                    _ => unreachable!("should be an array"),
+                            match self.constants.get(&id) {
+                                Some(a) => match a {
+                                    TypedExpression::Array(a) => match a.as_inner() {
+                                        ArrayExpressionInner::Value(v) => {
+                                            ArrayExpression::try_from(v[n as usize].clone())
+                                                .unwrap()
+                                                .into_inner()
+                                        }
+                                        _ => unreachable!(),
+                                    },
+                                    _ => unreachable!(""),
                                 },
                                 None => ArrayExpressionInner::Select(
                                     box ArrayExpressionInner::Identifier(id)
                                         .annotate(inner_type, size as u32),
-                                    box (n as u32).into(),
+                                    box UExpressionInner::Value(n).annotate(UBitwidth::B32),
                                 ),
                             }
-=======
-                    }
-                    (ArrayExpressionInner::Identifier(id), FieldElementExpression::Number(n)) => {
-                        match self.constants.get(&id) {
-                            Some(a) => match a {
-                                TypedExpression::Array(a) => match a.as_inner() {
-                                    ArrayExpressionInner::Value(v) => ArrayExpression::try_from(
-                                        v[n.to_dec_string().parse::<usize>().unwrap()].clone(),
-                                    )
-                                    .unwrap()
-                                    .into_inner(),
-                                    _ => unreachable!(),
-                                },
-                                _ => unreachable!(""),
-                            },
-                            None => ArrayExpressionInner::Select(
-                                box ArrayExpressionInner::Identifier(id).annotate(inner_type, size),
-                                box FieldElementExpression::Number(n),
-                            ),
->>>>>>> a6c40e56
                         }
                         (a, i) => ArrayExpressionInner::Select(
                             box a.annotate(inner_type, size as u32),
@@ -1155,18 +1031,6 @@
                     }
                     inner => ArrayExpressionInner::Member(box inner.annotate(members), m),
                 }
-            }
-            ArrayExpressionInner::FunctionCall(key, inputs) => {
-                assert!(
-                    self.verbose,
-                    "function calls should only exist out of multidef in verbose mode"
-                );
-                fold_array_expression_inner(
-                    self,
-                    ty,
-                    size,
-                    ArrayExpressionInner::FunctionCall(key, inputs),
-                )
             }
             e => fold_array_expression_inner(self, ty, size, e),
         }
@@ -1207,21 +1071,18 @@
                                 );
                             }
                         }
-<<<<<<< HEAD
                         (ArrayExpressionInner::Identifier(id), UExpressionInner::Value(n)) => {
-                            match self.constants.get(&TypedAssignee::Select(
-                                box TypedAssignee::Identifier(Variable::array(
-                                    id.clone(),
-                                    inner_type.clone(),
-                                    (size as u32).into(),
-                                )),
-                                box UExpressionInner::Value(n.clone())
-                                    .annotate(UBitwidth::B32)
-                                    .into(),
-                            )) {
-                                Some(e) => match e {
-                                    TypedExpression::Struct(e) => e.clone().into_inner(),
-                                    _ => unreachable!("should be a struct"),
+                            match self.constants.get(&id) {
+                                Some(a) => match a {
+                                    TypedExpression::Array(a) => match a.as_inner() {
+                                        ArrayExpressionInner::Value(v) => {
+                                            StructExpression::try_from(v[n as usize].clone())
+                                                .unwrap()
+                                                .into_inner()
+                                        }
+                                        _ => unreachable!(),
+                                    },
+                                    _ => unreachable!(""),
                                 },
                                 None => StructExpressionInner::Select(
                                     box ArrayExpressionInner::Identifier(id)
@@ -1229,26 +1090,6 @@
                                     box UExpressionInner::Value(n).annotate(UBitwidth::B32),
                                 ),
                             }
-=======
-                    }
-                    (ArrayExpressionInner::Identifier(id), FieldElementExpression::Number(n)) => {
-                        match self.constants.get(&id) {
-                            Some(a) => match a {
-                                TypedExpression::Array(a) => match a.as_inner() {
-                                    ArrayExpressionInner::Value(v) => StructExpression::try_from(
-                                        v[n.to_dec_string().parse::<usize>().unwrap()].clone(),
-                                    )
-                                    .unwrap()
-                                    .into_inner(),
-                                    _ => unreachable!(),
-                                },
-                                _ => unreachable!(""),
-                            },
-                            None => StructExpressionInner::Select(
-                                box ArrayExpressionInner::Identifier(id).annotate(inner_type, size),
-                                box FieldElementExpression::Number(n),
-                            ),
->>>>>>> a6c40e56
                         }
                         (a, i) => StructExpressionInner::Select(
                             box a.annotate(inner_type, size as u32),
@@ -1294,17 +1135,6 @@
                     }
                     inner => StructExpressionInner::Member(box inner.annotate(members), m),
                 }
-            }
-            StructExpressionInner::FunctionCall(key, inputs) => {
-                assert!(
-                    self.verbose,
-                    "function calls should only exist out of multidef in verbose mode"
-                );
-                fold_struct_expression_inner(
-                    self,
-                    ty,
-                    StructExpressionInner::FunctionCall(key, inputs),
-                )
             }
             e => fold_struct_expression_inner(self, ty, e),
         }
@@ -1522,47 +1352,24 @@
                                 );
                             }
                         }
-<<<<<<< HEAD
                         (ArrayExpressionInner::Identifier(id), UExpressionInner::Value(n)) => {
-                            match self.constants.get(&TypedAssignee::Select(
-                                box TypedAssignee::Identifier(Variable::array(
-                                    id.clone(),
-                                    inner_type.clone(),
-                                    (size as u32).into(),
-                                )),
-                                box UExpressionInner::Value(n.clone())
-                                    .annotate(UBitwidth::B32)
-                                    .into(),
-                            )) {
-                                Some(e) => match e {
-                                    TypedExpression::Boolean(e) => e.clone(),
-                                    _ => unreachable!("Should be a boolean"),
+                            match self.constants.get(&id) {
+                                Some(a) => match a {
+                                    TypedExpression::Array(a) => match a.as_inner() {
+                                        ArrayExpressionInner::Value(v) => {
+                                            BooleanExpression::try_from(v[n as usize].clone())
+                                                .unwrap()
+                                        }
+                                        _ => unreachable!(),
+                                    },
+                                    _ => unreachable!(""),
                                 },
                                 None => BooleanExpression::Select(
                                     box ArrayExpressionInner::Identifier(id)
                                         .annotate(inner_type, size as u32),
-                                    box UExpressionInner::Value(n.clone()).annotate(UBitwidth::B32),
+                                    box UExpressionInner::Value(n).annotate(UBitwidth::B32),
                                 ),
                             }
-=======
-                    }
-                    (ArrayExpressionInner::Identifier(id), FieldElementExpression::Number(n)) => {
-                        match self.constants.get(&id) {
-                            Some(a) => match a {
-                                TypedExpression::Array(a) => match a.as_inner() {
-                                    ArrayExpressionInner::Value(v) => BooleanExpression::try_from(
-                                        v[n.to_dec_string().parse::<usize>().unwrap()].clone(),
-                                    )
-                                    .unwrap(),
-                                    _ => unreachable!(),
-                                },
-                                _ => unreachable!(""),
-                            },
-                            None => BooleanExpression::Select(
-                                box ArrayExpressionInner::Identifier(id).annotate(inner_type, size),
-                                box FieldElementExpression::Number(n),
-                            ),
->>>>>>> a6c40e56
                         }
                         (a, i) => BooleanExpression::Select(
                             box a.annotate(inner_type, size as u32),
@@ -1599,13 +1406,6 @@
                     inner => BooleanExpression::Member(box inner.annotate(members), m),
                 }
             }
-            BooleanExpression::FunctionCall(key, inputs) => {
-                assert!(
-                    self.verbose,
-                    "function calls should only exist out of multidef in verbose mode"
-                );
-                fold_boolean_expression(self, BooleanExpression::FunctionCall(key, inputs))
-            }
             e => fold_boolean_expression(self, e),
         }
     }
@@ -1632,7 +1432,7 @@
                 );
 
                 assert_eq!(
-                    Propagator::new().fold_field_expression(e),
+                    Propagator::with_constants(&mut Constants::new()).fold_field_expression(e),
                     FieldElementExpression::Number(Bn128Field::from(5))
                 );
             }
@@ -1645,7 +1445,7 @@
                 );
 
                 assert_eq!(
-                    Propagator::new().fold_field_expression(e),
+                    Propagator::with_constants(&mut Constants::new()).fold_field_expression(e),
                     FieldElementExpression::Number(Bn128Field::from(1))
                 );
             }
@@ -1658,7 +1458,7 @@
                 );
 
                 assert_eq!(
-                    Propagator::new().fold_field_expression(e),
+                    Propagator::with_constants(&mut Constants::new()).fold_field_expression(e),
                     FieldElementExpression::Number(Bn128Field::from(6))
                 );
             }
@@ -1671,7 +1471,7 @@
                 );
 
                 assert_eq!(
-                    Propagator::new().fold_field_expression(e),
+                    Propagator::with_constants(&mut Constants::new()).fold_field_expression(e),
                     FieldElementExpression::Number(Bn128Field::from(3))
                 );
             }
@@ -1684,7 +1484,7 @@
                 );
 
                 assert_eq!(
-                    Propagator::new().fold_field_expression(e),
+                    Propagator::with_constants(&mut Constants::new()).fold_field_expression(e),
                     FieldElementExpression::Number(Bn128Field::from(8))
                 );
             }
@@ -1698,7 +1498,7 @@
                 );
 
                 assert_eq!(
-                    Propagator::new().fold_field_expression(e),
+                    Propagator::with_constants(&mut Constants::new()).fold_field_expression(e),
                     FieldElementExpression::Number(Bn128Field::from(2))
                 );
             }
@@ -1712,7 +1512,7 @@
                 );
 
                 assert_eq!(
-                    Propagator::new().fold_field_expression(e),
+                    Propagator::with_constants(&mut Constants::new()).fold_field_expression(e),
                     FieldElementExpression::Number(Bn128Field::from(3))
                 );
             }
@@ -1731,7 +1531,7 @@
                 );
 
                 assert_eq!(
-                    Propagator::new().fold_field_expression(e),
+                    Propagator::with_constants(&mut Constants::new()).fold_field_expression(e),
                     FieldElementExpression::Number(Bn128Field::from(3))
                 );
             }
@@ -1753,15 +1553,18 @@
                     BooleanExpression::Not(box BooleanExpression::Identifier("a".into()));
 
                 assert_eq!(
-                    Propagator::new().fold_boolean_expression(e_true),
+                    Propagator::with_constants(&mut Constants::new())
+                        .fold_boolean_expression(e_true),
                     BooleanExpression::Value(true)
                 );
                 assert_eq!(
-                    Propagator::new().fold_boolean_expression(e_false),
+                    Propagator::with_constants(&mut Constants::new())
+                        .fold_boolean_expression(e_false),
                     BooleanExpression::Value(false)
                 );
                 assert_eq!(
-                    Propagator::new().fold_boolean_expression(e_default.clone()),
+                    Propagator::with_constants(&mut Constants::new())
+                        .fold_boolean_expression(e_default.clone()),
                     e_default
                 );
             }
@@ -1779,11 +1582,13 @@
                 );
 
                 assert_eq!(
-                    Propagator::new().fold_boolean_expression(e_true),
+                    Propagator::with_constants(&mut Constants::new())
+                        .fold_boolean_expression(e_true),
                     BooleanExpression::Value(true)
                 );
                 assert_eq!(
-                    Propagator::new().fold_boolean_expression(e_false),
+                    Propagator::with_constants(&mut Constants::new())
+                        .fold_boolean_expression(e_false),
                     BooleanExpression::Value(false)
                 );
             }
@@ -1791,42 +1596,38 @@
             #[test]
             fn bool_eq() {
                 assert_eq!(
-                    Propagator::<Bn128Field>::new().fold_boolean_expression(
-                        BooleanExpression::BoolEq(
+                    Propagator::<Bn128Field>::with_constants(&mut Constants::new())
+                        .fold_boolean_expression(BooleanExpression::BoolEq(
                             box BooleanExpression::Value(false),
                             box BooleanExpression::Value(false)
-                        )
-                    ),
+                        )),
                     BooleanExpression::Value(true)
                 );
 
                 assert_eq!(
-                    Propagator::<Bn128Field>::new().fold_boolean_expression(
-                        BooleanExpression::BoolEq(
+                    Propagator::<Bn128Field>::with_constants(&mut Constants::new())
+                        .fold_boolean_expression(BooleanExpression::BoolEq(
                             box BooleanExpression::Value(true),
                             box BooleanExpression::Value(true)
-                        )
-                    ),
+                        )),
                     BooleanExpression::Value(true)
                 );
 
                 assert_eq!(
-                    Propagator::<Bn128Field>::new().fold_boolean_expression(
-                        BooleanExpression::BoolEq(
+                    Propagator::<Bn128Field>::with_constants(&mut Constants::new())
+                        .fold_boolean_expression(BooleanExpression::BoolEq(
                             box BooleanExpression::Value(true),
                             box BooleanExpression::Value(false)
-                        )
-                    ),
+                        )),
                     BooleanExpression::Value(false)
                 );
 
                 assert_eq!(
-                    Propagator::<Bn128Field>::new().fold_boolean_expression(
-                        BooleanExpression::BoolEq(
+                    Propagator::<Bn128Field>::with_constants(&mut Constants::new())
+                        .fold_boolean_expression(BooleanExpression::BoolEq(
                             box BooleanExpression::Value(false),
                             box BooleanExpression::Value(true)
-                        )
-                    ),
+                        )),
                     BooleanExpression::Value(false)
                 );
             }
@@ -1844,11 +1645,13 @@
                 );
 
                 assert_eq!(
-                    Propagator::new().fold_boolean_expression(e_true),
+                    Propagator::with_constants(&mut Constants::new())
+                        .fold_boolean_expression(e_true),
                     BooleanExpression::Value(true)
                 );
                 assert_eq!(
-                    Propagator::new().fold_boolean_expression(e_false),
+                    Propagator::with_constants(&mut Constants::new())
+                        .fold_boolean_expression(e_false),
                     BooleanExpression::Value(false)
                 );
             }
@@ -1866,11 +1669,13 @@
                 );
 
                 assert_eq!(
-                    Propagator::new().fold_boolean_expression(e_true),
+                    Propagator::with_constants(&mut Constants::new())
+                        .fold_boolean_expression(e_true),
                     BooleanExpression::Value(true)
                 );
                 assert_eq!(
-                    Propagator::new().fold_boolean_expression(e_false),
+                    Propagator::with_constants(&mut Constants::new())
+                        .fold_boolean_expression(e_false),
                     BooleanExpression::Value(false)
                 );
             }
@@ -1888,11 +1693,13 @@
                 );
 
                 assert_eq!(
-                    Propagator::new().fold_boolean_expression(e_true),
+                    Propagator::with_constants(&mut Constants::new())
+                        .fold_boolean_expression(e_true),
                     BooleanExpression::Value(true)
                 );
                 assert_eq!(
-                    Propagator::new().fold_boolean_expression(e_false),
+                    Propagator::with_constants(&mut Constants::new())
+                        .fold_boolean_expression(e_false),
                     BooleanExpression::Value(false)
                 );
             }
@@ -1910,11 +1717,13 @@
                 );
 
                 assert_eq!(
-                    Propagator::new().fold_boolean_expression(e_true),
+                    Propagator::with_constants(&mut Constants::new())
+                        .fold_boolean_expression(e_true),
                     BooleanExpression::Value(true)
                 );
                 assert_eq!(
-                    Propagator::new().fold_boolean_expression(e_false),
+                    Propagator::with_constants(&mut Constants::new())
+                        .fold_boolean_expression(e_false),
                     BooleanExpression::Value(false)
                 );
             }
@@ -1924,75 +1733,67 @@
                 let a_bool: Identifier = "a".into();
 
                 assert_eq!(
-                    Propagator::<Bn128Field>::new().fold_boolean_expression(
-                        BooleanExpression::And(
+                    Propagator::<Bn128Field>::with_constants(&mut Constants::new())
+                        .fold_boolean_expression(BooleanExpression::And(
                             box BooleanExpression::Value(true),
                             box BooleanExpression::Identifier(a_bool.clone())
-                        )
-                    ),
+                        )),
                     BooleanExpression::Identifier(a_bool.clone())
                 );
                 assert_eq!(
-                    Propagator::<Bn128Field>::new().fold_boolean_expression(
-                        BooleanExpression::And(
+                    Propagator::<Bn128Field>::with_constants(&mut Constants::new())
+                        .fold_boolean_expression(BooleanExpression::And(
                             box BooleanExpression::Identifier(a_bool.clone()),
                             box BooleanExpression::Value(true),
-                        )
-                    ),
+                        )),
                     BooleanExpression::Identifier(a_bool.clone())
                 );
                 assert_eq!(
-                    Propagator::<Bn128Field>::new().fold_boolean_expression(
-                        BooleanExpression::And(
+                    Propagator::<Bn128Field>::with_constants(&mut Constants::new())
+                        .fold_boolean_expression(BooleanExpression::And(
                             box BooleanExpression::Value(false),
                             box BooleanExpression::Identifier(a_bool.clone())
-                        )
-                    ),
+                        )),
                     BooleanExpression::Value(false)
                 );
                 assert_eq!(
-                    Propagator::<Bn128Field>::new().fold_boolean_expression(
-                        BooleanExpression::And(
+                    Propagator::<Bn128Field>::with_constants(&mut Constants::new())
+                        .fold_boolean_expression(BooleanExpression::And(
                             box BooleanExpression::Identifier(a_bool.clone()),
                             box BooleanExpression::Value(false),
-                        )
-                    ),
+                        )),
                     BooleanExpression::Value(false)
                 );
                 assert_eq!(
-                    Propagator::<Bn128Field>::new().fold_boolean_expression(
-                        BooleanExpression::And(
+                    Propagator::<Bn128Field>::with_constants(&mut Constants::new())
+                        .fold_boolean_expression(BooleanExpression::And(
                             box BooleanExpression::Value(true),
                             box BooleanExpression::Value(false),
-                        )
-                    ),
+                        )),
                     BooleanExpression::Value(false)
                 );
                 assert_eq!(
-                    Propagator::<Bn128Field>::new().fold_boolean_expression(
-                        BooleanExpression::And(
+                    Propagator::<Bn128Field>::with_constants(&mut Constants::new())
+                        .fold_boolean_expression(BooleanExpression::And(
                             box BooleanExpression::Value(false),
                             box BooleanExpression::Value(true),
-                        )
-                    ),
+                        )),
                     BooleanExpression::Value(false)
                 );
                 assert_eq!(
-                    Propagator::<Bn128Field>::new().fold_boolean_expression(
-                        BooleanExpression::And(
+                    Propagator::<Bn128Field>::with_constants(&mut Constants::new())
+                        .fold_boolean_expression(BooleanExpression::And(
                             box BooleanExpression::Value(true),
                             box BooleanExpression::Value(true),
-                        )
-                    ),
+                        )),
                     BooleanExpression::Value(true)
                 );
                 assert_eq!(
-                    Propagator::<Bn128Field>::new().fold_boolean_expression(
-                        BooleanExpression::And(
+                    Propagator::<Bn128Field>::with_constants(&mut Constants::new())
+                        .fold_boolean_expression(BooleanExpression::And(
                             box BooleanExpression::Value(false),
                             box BooleanExpression::Value(false),
-                        )
-                    ),
+                        )),
                     BooleanExpression::Value(false)
                 );
             }
@@ -2002,59 +1803,67 @@
                 let a_bool: Identifier = "a".into();
 
                 assert_eq!(
-                    Propagator::<Bn128Field>::new().fold_boolean_expression(BooleanExpression::Or(
-                        box BooleanExpression::Value(true),
-                        box BooleanExpression::Identifier(a_bool.clone())
-                    )),
+                    Propagator::<Bn128Field>::with_constants(&mut Constants::new())
+                        .fold_boolean_expression(BooleanExpression::Or(
+                            box BooleanExpression::Value(true),
+                            box BooleanExpression::Identifier(a_bool.clone())
+                        )),
                     BooleanExpression::Value(true)
                 );
                 assert_eq!(
-                    Propagator::<Bn128Field>::new().fold_boolean_expression(BooleanExpression::Or(
-                        box BooleanExpression::Identifier(a_bool.clone()),
-                        box BooleanExpression::Value(true),
-                    )),
+                    Propagator::<Bn128Field>::with_constants(&mut Constants::new())
+                        .fold_boolean_expression(BooleanExpression::Or(
+                            box BooleanExpression::Identifier(a_bool.clone()),
+                            box BooleanExpression::Value(true),
+                        )),
                     BooleanExpression::Value(true)
                 );
                 assert_eq!(
-                    Propagator::<Bn128Field>::new().fold_boolean_expression(BooleanExpression::Or(
-                        box BooleanExpression::Value(false),
-                        box BooleanExpression::Identifier(a_bool.clone())
-                    )),
+                    Propagator::<Bn128Field>::with_constants(&mut Constants::new())
+                        .fold_boolean_expression(BooleanExpression::Or(
+                            box BooleanExpression::Value(false),
+                            box BooleanExpression::Identifier(a_bool.clone())
+                        )),
                     BooleanExpression::Identifier(a_bool.clone())
                 );
                 assert_eq!(
-                    Propagator::<Bn128Field>::new().fold_boolean_expression(BooleanExpression::Or(
-                        box BooleanExpression::Identifier(a_bool.clone()),
-                        box BooleanExpression::Value(false),
-                    )),
+                    Propagator::<Bn128Field>::with_constants(&mut Constants::new())
+                        .fold_boolean_expression(BooleanExpression::Or(
+                            box BooleanExpression::Identifier(a_bool.clone()),
+                            box BooleanExpression::Value(false),
+                        )),
                     BooleanExpression::Identifier(a_bool.clone())
                 );
                 assert_eq!(
-                    Propagator::<Bn128Field>::new().fold_boolean_expression(BooleanExpression::Or(
-                        box BooleanExpression::Value(true),
-                        box BooleanExpression::Value(false),
-                    )),
+                    Propagator::<Bn128Field>::with_constants(&mut Constants::new())
+                        .fold_boolean_expression(BooleanExpression::Or(
+                            box BooleanExpression::Value(true),
+                            box BooleanExpression::Value(false),
+                        )),
                     BooleanExpression::Value(true)
                 );
                 assert_eq!(
-                    Propagator::<Bn128Field>::new().fold_boolean_expression(BooleanExpression::Or(
-                        box BooleanExpression::Value(false),
-                        box BooleanExpression::Value(true),
-                    )),
+                    Propagator::<Bn128Field>::with_constants(&mut Constants::new())
+                        .fold_boolean_expression(BooleanExpression::Or(
+                            box BooleanExpression::Value(false),
+                            box BooleanExpression::Value(true),
+                        )),
                     BooleanExpression::Value(true)
                 );
                 assert_eq!(
-                    Propagator::<Bn128Field>::new().fold_boolean_expression(BooleanExpression::Or(
-                        box BooleanExpression::Value(true),
-                        box BooleanExpression::Value(true),
-                    )),
+                    Propagator::<Bn128Field>::with_constants(&mut Constants::new())
+                        .fold_boolean_expression(BooleanExpression::Or(
+                            box BooleanExpression::Value(true),
+                            box BooleanExpression::Value(true),
+                        )),
                     BooleanExpression::Value(true)
                 );
                 assert_eq!(
-                    Propagator::<Bn128Field>::new().fold_boolean_expression(BooleanExpression::Or(
-                        box BooleanExpression::Value(false),
-                        box BooleanExpression::Value(false),
-                    )),
+                    Propagator::<Bn128Field>::with_constants(&mut Constants::new())
+                        .fold_boolean_expression(BooleanExpression::Or(
+                            box BooleanExpression::Value(false),
+                            box BooleanExpression::Value(false),
+                        )),
                     BooleanExpression::Value(false)
                 );
             }

--- conflicted
+++ resolved
@@ -27,31 +27,18 @@
 //! @author Thibaut Schaeffer <thibaut@schaeff.fr>
 //! @date 2019
 
-<<<<<<< HEAD
-use crate::typed_absy::folder::Folder;
-use crate::typed_absy::types::Type;
-use crate::typed_absy::*;
-use std::collections::HashSet;
-use typed_absy::folder::fold_uint_expression;
-use typed_absy::folder::fold_uint_expression_inner;
-=======
 use crate::zir::folder::Folder;
 use crate::zir::types::Type;
 use crate::zir::*;
 use std::collections::HashSet;
 use zir::folder::fold_uint_expression;
 use zir::folder::fold_uint_expression_inner;
->>>>>>> b0382ea6
 use zokrates_field::field::Field;
 
 pub struct InputConstrainer<'ast, T: Field> {
     uints: HashSet<Identifier<'ast>>,
     next_var_id: usize,
-<<<<<<< HEAD
-    constraints: Vec<TypedStatement<'ast, T>>,
-=======
     constraints: Vec<ZirStatement<'ast, T>>,
->>>>>>> b0382ea6
 }
 
 impl<'ast, T: Field> InputConstrainer<'ast, T> {
@@ -76,29 +63,6 @@
         //     }),
         //     ..u
         // };
-<<<<<<< HEAD
-        // let bit_input = Variable::with_id_and_type(
-        //     CoreIdentifier::Internal("bit_input_array", self.next_var_id),
-        //     Type::array(Type::FieldElement, bitwidth),
-        // );
-        // self.next_var_id += 1;
-        // self.constraints.push(TypedStatement::MultipleDefinition(
-        //     vec![bit_input],
-        //     TypedExpressionList::FunctionCall(
-        //         match bitwidth {
-        //             8 => crate::embed::FlatEmbed::CheckU8.key::<T>(),
-        //             16 => crate::embed::FlatEmbed::CheckU16.key::<T>(),
-        //             32 => crate::embed::FlatEmbed::CheckU32.key::<T>(),
-        //             _ => unreachable!(),
-        //         },
-        //         vec![u.into()],
-        //         vec![Type::array(Type::FieldElement, bitwidth)],
-        //     ),
-        // ));
-    }
-
-    fn constrain_expression(&mut self, e: TypedExpression<'ast, T>) {
-=======
         // let bit_input = (self.next_var_id..self.next_var_id + bitwidth).map(|i| Variable::with_id_and_type(
         //     Identifier::Internal("bit_input_array", i),
         //     Type::FieldElement
@@ -120,77 +84,14 @@
     }
 
     fn constrain_expression(&mut self, e: ZirExpression<'ast, T>) {
->>>>>>> b0382ea6
         match e {
             ZirExpression::FieldElement(_) => {}
             ZirExpression::Boolean(b) => self.constraints.push(ZirStatement::Condition(
                 b.clone().into(),
                 BooleanExpression::And(box b.clone(), box b).into(),
             )),
-<<<<<<< HEAD
-            TypedExpression::Uint(u) => {
-                self.constrain_bits(u);
-            }
-            TypedExpression::Array(a) => {
-                for i in 0..a.size() {
-                    let e = match a.inner_type() {
-                        Type::FieldElement => FieldElementExpression::select(
-                            a.clone(),
-                            FieldElementExpression::Number(T::from(i)),
-                        )
-                        .into(),
-                        Type::Uint(..) => UExpression::select(
-                            a.clone(),
-                            FieldElementExpression::Number(T::from(i)),
-                        )
-                        .into(),
-                        Type::Boolean => BooleanExpression::select(
-                            a.clone(),
-                            FieldElementExpression::Number(T::from(i)),
-                        )
-                        .into(),
-                        Type::Array(..) => ArrayExpression::select(
-                            a.clone(),
-                            FieldElementExpression::Number(T::from(i)),
-                        )
-                        .into(),
-                        Type::Struct(..) => StructExpression::select(
-                            a.clone(),
-                            FieldElementExpression::Number(T::from(i)),
-                        )
-                        .into(),
-                    };
-
-                    self.constrain_expression(e);
-                }
-            }
-            TypedExpression::Struct(s) => {
-                for member in s.ty() {
-                    let e = match *member.ty {
-                        Type::FieldElement => {
-                            FieldElementExpression::member(s.clone(), member.id.clone()).into()
-                        }
-                        Type::Boolean => {
-                            BooleanExpression::member(s.clone(), member.id.clone()).into()
-                        }
-                        Type::Boolean => {
-                            BooleanExpression::member(s.clone(), member.id.clone()).into()
-                        }
-                        Type::Uint(..) => UExpression::member(s.clone(), member.id.clone()).into(),
-                        Type::Array(..) => {
-                            ArrayExpression::member(s.clone(), member.id.clone()).into()
-                        }
-                        Type::Struct(..) => {
-                            StructExpression::member(s.clone(), member.id.clone()).into()
-                        }
-                    };
-
-                    self.constrain_expression(e);
-                }
-=======
             ZirExpression::Uint(u) => {
                 self.constrain_bits(u);
->>>>>>> b0382ea6
             }
         }
     }
@@ -207,15 +108,6 @@
                 self.uints.insert(v.id.clone());
                 UExpressionInner::Identifier(v.id).annotate(bitwidth).into()
             }
-<<<<<<< HEAD
-            Type::Struct(members) => StructExpressionInner::Identifier(v.id)
-                .annotate(members)
-                .into(),
-            Type::Array(array_type) => ArrayExpressionInner::Identifier(v.id)
-                .annotate((*array_type.ty).clone(), array_type.size)
-                .into(),
-=======
->>>>>>> b0382ea6
         };
 
         self.constrain_expression(e);
@@ -223,11 +115,7 @@
         p
     }
 
-<<<<<<< HEAD
-    fn fold_function(&mut self, f: TypedFunction<'ast, T>) -> TypedFunction<'ast, T> {
-=======
     fn fold_function(&mut self, f: ZirFunction<'ast, T>) -> ZirFunction<'ast, T> {
->>>>>>> b0382ea6
         let arguments: Vec<_> = f
             .arguments
             .into_iter()
@@ -239,11 +127,7 @@
             .flat_map(|s| self.fold_statement(s))
             .collect();
 
-<<<<<<< HEAD
-        TypedFunction {
-=======
         ZirFunction {
->>>>>>> b0382ea6
             arguments,
             statements: self.constraints.drain(..).chain(statements).collect(),
             ..f

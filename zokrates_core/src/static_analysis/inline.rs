//! Module containing inlining for the typed AST
//!
//! @file inline.rs
//! @author Thibaut Schaeffer <thibaut@schaeff.fr>
//! @date 2019

//! Start from the `main` function in the `main` module and inline all calls except those to flat embeds
//! The resulting program has a single module, where we define a function for each flat embed and replace the function calls with the embeds found
//! during inlining by calls to these functions, to be resolved during flattening.

//! The resulting program has a single module of the form

//! def main() -> ():
//! def _SHA_256_ROUND() -> ():
//! def _UNPACK() -> ():

//! where any call in `main` must be to `_SHA_256_ROUND` or `_UNPACK`

use std::collections::HashMap;
use typed_absy::types::{ArrayType, FunctionKey, StructMember, Type};
use typed_absy::{folder::*, *};
use zokrates_field::Field;

#[derive(Debug, PartialEq, Eq, Hash, Clone)]
struct Location<'ast> {
    module: TypedModuleId,
    key: FunctionKey<'ast>,
}

impl<'ast> Location<'ast> {
    fn module(&self) -> &TypedModuleId {
        &self.module
    }
}

type CallCache<'ast, T> = HashMap<
    Location<'ast>,
    HashMap<
        FunctionKey<'ast>,
        HashMap<Vec<TypedExpression<'ast, T>>, Vec<TypedExpression<'ast, T>>>,
    >,
>;

/// An inliner
#[derive(Debug)]
pub struct Inliner<'ast, T: Field> {
    /// the modules in which to look for functions when inlining
    modules: TypedModules<'ast, T>,
    /// the current module we're visiting
    location: Location<'ast>,
    /// a buffer of statements to be added to the inlined statements
    statement_buffer: Vec<TypedStatement<'ast, T>>,
    /// the current call stack
    stack: Vec<(TypedModuleId, FunctionKey<'ast>, usize)>,
    /// the call count for each function
    call_count: HashMap<(TypedModuleId, FunctionKey<'ast>), usize>,
    /// the cache for memoization: for each function body, tracks function calls
    call_cache: CallCache<'ast, T>,
}

impl<'ast, T: Field> Inliner<'ast, T> {
    fn with_modules_and_module_id_and_key<S: Into<TypedModuleId>>(
        modules: TypedModules<'ast, T>,
        module_id: S,
        key: FunctionKey<'ast>,
    ) -> Self {
        Inliner {
            modules,
            location: Location {
                module: module_id.into(),
                key,
            },
            statement_buffer: vec![],
            stack: vec![],
            call_count: HashMap::new(),
            call_cache: HashMap::new(),
        }
    }

    pub fn inline(p: TypedProgram<T>) -> TypedProgram<T> {
        let main_module_id = p.main;

        // get the main module
        let main_module = p.modules.get(&main_module_id).unwrap().clone();

        // get the main function in the main module
        let (main_key, main) = main_module
            .functions
            .into_iter()
            .find(|(k, _)| k.id == "main")
            .unwrap();

        // initialize an inliner over all modules, starting from the main module
        let mut inliner = Inliner::with_modules_and_module_id_and_key(
            p.modules,
            main_module_id,
            main_key.clone(),
        );

        // inline all calls in the main function, recursively
        let main = inliner.fold_function_symbol(main);

        // define a function in the main module for the `unpack` embed
        let unpack = crate::embed::FlatEmbed::Unpack;
        let unpack_key = unpack.key::<T>();

        // define a function in the main module for the `sha256_round` embed
        let sha256_round = crate::embed::FlatEmbed::Sha256Round;
        let sha256_round_key = sha256_round.key::<T>();

        // define a function in the main module for the `check_u8` embed
        let check_u8 = crate::embed::FlatEmbed::CheckU8;
        let check_u8_key = check_u8.key::<T>();

        // define a function in the main module for the `check_u8` embed
        let check_u16 = crate::embed::FlatEmbed::CheckU16;
        let check_u16_key = check_u16.key::<T>();

        // define a function in the main module for the `check_u8` embed
        let check_u32 = crate::embed::FlatEmbed::CheckU32;
        let check_u32_key = check_u32.key::<T>();

        // define a function in the main module for the `u32_to_bits` embed
        let u32_to_bits = crate::embed::FlatEmbed::U32ToBits;
        let u32_to_bits_key = u32_to_bits.key::<T>();

        // define a function in the main module for the `u32_to_bits` embed
        let u32_from_bits = crate::embed::FlatEmbed::U32FromBits;
        let u32_from_bits_key = u32_from_bits.key::<T>();

        // return a program with a single module containing `main`, `_UNPACK`, and `_SHA256_ROUND
        TypedProgram {
            main: "main".into(),
            modules: vec![(
                "main".into(),
                TypedModule {
                    functions: vec![
                        (unpack_key, TypedFunctionSymbol::Flat(unpack)),
                        (sha256_round_key, TypedFunctionSymbol::Flat(sha256_round)),
                        (check_u8_key, TypedFunctionSymbol::Flat(check_u8)),
                        (check_u16_key, TypedFunctionSymbol::Flat(check_u16)),
                        (check_u32_key, TypedFunctionSymbol::Flat(check_u32)),
                        (u32_to_bits_key, TypedFunctionSymbol::Flat(u32_to_bits)),
                        (u32_from_bits_key, TypedFunctionSymbol::Flat(u32_from_bits)),
                        (main_key, main),
                    ]
                    .into_iter()
                    .collect(),
                },
            )]
            .into_iter()
            .collect(),
        }
    }

    /// try to inline a call to function with key `key` in the stack of `self`
    /// if inlining succeeds, return the expressions returned by the function call
    /// if inlining fails (as in the case of flat function symbols), return the arguments to the function call for further processing
    fn try_inline_call(
        &mut self,
        key: &FunctionKey<'ast>,
        expressions: Vec<TypedExpression<'ast, T>>,
    ) -> Result<Vec<TypedExpression<'ast, T>>, (FunctionKey<'ast>, Vec<TypedExpression<'ast, T>>)>
    {
        match self.call_cache().get(key).map(|m| m.get(&expressions)) {
            Some(Some(exprs)) => return Ok(exprs.clone()),
            _ => {}
        };

        // here we clone a function symbol, which is cheap except when it contains the function body, in which case we'd clone anyways
        let res = match self.module().functions.get(&key).unwrap().clone() {
            // if the function called is in the same module, we can go ahead and inline in this module
            TypedFunctionSymbol::Here(function) => {
                let (current_module, current_key) =
                    self.change_context(self.module_id().clone(), key.clone());

                let module_id = self.module_id().clone();

                // increase the number of calls for this function by one
                let count = self
                    .call_count
                    .entry((self.module_id().clone(), key.clone()))
                    .and_modify(|i| *i += 1)
                    .or_insert(1);
                // push this call to the stack
                self.stack.push((module_id, key.clone(), *count));
                // add definitions for the inputs
                let inputs_bindings: Vec<_> = function
                    .arguments
                    .iter()
                    .zip(expressions.clone())
                    .map(|(a, e)| {
                        TypedStatement::Definition(
                            self.fold_assignee(TypedAssignee::Identifier(a.id.clone())),
                            e,
                        )
                    })
                    .collect();

                self.statement_buffer.extend(inputs_bindings);

                // filter out the return statement and keep it aside
                let (statements, mut ret): (Vec<_>, Vec<_>) = function
                    .statements
                    .into_iter()
                    .flat_map(|s| self.fold_statement(s))
                    .partition(|s| match s {
                        TypedStatement::Return(..) => false,
                        _ => true,
                    });

                // add all statements to the buffer
                self.statement_buffer.extend(statements);

                // pop this call from the stack
                self.stack.pop();

                self.change_context(current_module, current_key);

                match ret.pop().unwrap() {
                    TypedStatement::Return(exprs) => Ok(exprs),
                    _ => unreachable!(""),
                }
            }
            // if the function called is in some other module, we switch focus to that module and call the function locally there
            TypedFunctionSymbol::There(function_key, module_id) => {
                // switch focus to `module_id`
                let (current_module, current_key) =
                    self.change_context(module_id, function_key.clone());
                // inline the call there
                let res = self.try_inline_call(&function_key, expressions.clone())?;
                // switch back focus
                self.change_context(current_module, current_key);
                Ok(res)
            }
            // if the function is a flat symbol, replace the call with a call to the local function we provide so it can be inlined in flattening
            TypedFunctionSymbol::Flat(embed) => {
                // increase the number of calls for this function by one
                let count = self
                    .call_count
                    .entry((self.module_id().clone(), embed.key::<T>().clone()))
                    .and_modify(|i| *i += 1)
                    .or_insert(1);
                Err((embed.key::<T>(), expressions.clone()))
            }
        };

        res.map(|exprs| {
            self.call_cache_mut()
                .entry(key.clone())
                .or_insert_with(|| HashMap::new())
                .insert(expressions, exprs.clone());
            exprs
        })
    }

    // Focus the inliner on another module with id `module_id` and return the current `module_id`
    fn change_context(
        &mut self,
        module_id: TypedModuleId,
        function_key: FunctionKey<'ast>,
    ) -> (TypedModuleId, FunctionKey<'ast>) {
        let current_module = std::mem::replace(&mut self.location.module, module_id);
        let current_key = std::mem::replace(&mut self.location.key, function_key);
        (current_module, current_key)
    }

    fn module(&self) -> &TypedModule<'ast, T> {
        self.modules.get(self.module_id()).unwrap()
    }

    fn call_cache(
        &mut self,
    ) -> &HashMap<
        FunctionKey<'ast>,
        HashMap<Vec<TypedExpression<'ast, T>>, Vec<TypedExpression<'ast, T>>>,
    > {
        self.call_cache
            .entry(self.location.clone())
            .or_insert_with(|| HashMap::new())
    }

    fn call_cache_mut(
        &mut self,
    ) -> &mut HashMap<
        FunctionKey<'ast>,
        HashMap<Vec<TypedExpression<'ast, T>>, Vec<TypedExpression<'ast, T>>>,
    > {
        self.call_cache.get_mut(&self.location).unwrap()
    }

    fn module_id(&self) -> &TypedModuleId {
        self.location.module()
    }
}

impl<'ast, T: Field> Folder<'ast, T> for Inliner<'ast, T> {
    // add extra statements before the modified statement
    fn fold_statement(&mut self, s: TypedStatement<'ast, T>) -> Vec<TypedStatement<'ast, T>> {
        let folded = match s {
            TypedStatement::MultipleDefinition(variables, elist) => match elist {
                TypedExpressionList::FunctionCall(key, exps, types) => {
                    let variables: Vec<_> = variables
                        .into_iter()
                        .map(|a| self.fold_variable(a))
                        .collect();
                    let exps: Vec<_> = exps.into_iter().map(|e| self.fold_expression(e)).collect();

                    match self.try_inline_call(&key, exps) {
                        Ok(ret) => variables
                            .into_iter()
                            .zip(ret.into_iter())
                            .map(|(v, e)| {
                                TypedStatement::Definition(TypedAssignee::Identifier(v), e)
                            })
                            .collect(),
                        Err((key, expressions)) => vec![TypedStatement::MultipleDefinition(
                            variables,
                            TypedExpressionList::FunctionCall(key, expressions, types),
                        )],
                    }
                }
            },
            s => fold_statement(self, s),
        };
        self.statement_buffer.drain(..).chain(folded).collect()
    }

    // prefix all names with the stack
    fn fold_name(&mut self, n: Identifier<'ast>) -> Identifier<'ast> {
        Identifier {
            stack: self.stack.clone(),
            ..n
        }
    }

    // inline calls which return a field element
    fn fold_field_expression(
        &mut self,
        e: FieldElementExpression<'ast, T>,
    ) -> FieldElementExpression<'ast, T> {
        match e {
            FieldElementExpression::FunctionCall(key, exps) => {
                let exps: Vec<_> = exps.into_iter().map(|e| self.fold_expression(e)).collect();

                match self.try_inline_call(&key, exps) {
                    Ok(mut ret) => match ret.pop().unwrap() {
                        TypedExpression::FieldElement(e) => e,
                        _ => unreachable!(),
                    },
                    Err((key, expressions)) => {
                        let tys = key.signature.outputs.clone();
                        let id = Identifier {
                            id: CoreIdentifier::Call(key.clone()),
                            version: *self
                                .call_count
                                .get(&(self.module_id().clone(), key.clone()))
                                .unwrap(),
                            stack: self.stack.clone(),
                        };
                        self.statement_buffer
                            .push(TypedStatement::MultipleDefinition(
                                vec![Variable::with_id_and_type(id.clone(), tys[0].clone())],
                                TypedExpressionList::FunctionCall(key, expressions, tys),
                            ));
                        FieldElementExpression::Identifier(id)
                    }
                }
            }
            e => fold_field_expression(self, e),
        }
    }

    // inline calls which return a boolean element
    fn fold_boolean_expression(
        &mut self,
        e: BooleanExpression<'ast, T>,
    ) -> BooleanExpression<'ast, T> {
        match e {
            BooleanExpression::FunctionCall(key, exps) => {
                let exps: Vec<_> = exps.into_iter().map(|e| self.fold_expression(e)).collect();

                match self.try_inline_call(&key, exps) {
                    Ok(mut ret) => match ret.pop().unwrap() {
                        TypedExpression::Boolean(e) => e,
                        _ => unreachable!(),
                    },
                    Err((key, expressions)) => {
                        let tys = key.signature.outputs.clone();
                        let id = Identifier {
                            id: CoreIdentifier::Call(key.clone()),
                            version: *self
                                .call_count
                                .get(&(self.module_id().clone(), key.clone()))
                                .unwrap(),
                            stack: self.stack.clone(),
                        };
                        self.statement_buffer
                            .push(TypedStatement::MultipleDefinition(
                                vec![Variable::with_id_and_type(id.clone(), tys[0].clone())],
                                TypedExpressionList::FunctionCall(
                                    key.clone(),
                                    expressions.clone(),
                                    tys,
                                ),
                            ));

                        self.call_cache_mut()
                            .entry(key.clone())
                            .or_insert_with(|| HashMap::new())
                            .insert(
                                expressions,
                                vec![BooleanExpression::Identifier(id.clone()).into()],
                            );

                        BooleanExpression::Identifier(id)
                    }
                }
            }
            e => fold_boolean_expression(self, e),
        }
    }

    // inline calls which return an array
    fn fold_array_expression_inner(
        &mut self,
        ty: &Type,
        size: usize,
        e: ArrayExpressionInner<'ast, T>,
    ) -> ArrayExpressionInner<'ast, T> {
        match e {
            ArrayExpressionInner::FunctionCall(key, exps) => {
                let exps: Vec<_> = exps.into_iter().map(|e| self.fold_expression(e)).collect();

                match self.try_inline_call(&key, exps) {
                    Ok(mut ret) => match ret.pop().unwrap() {
                        TypedExpression::Array(e) => e.into_inner(),
                        _ => unreachable!(),
                    },
                    Err((embed_key, expressions)) => {
                        let tys = key.signature.outputs.clone();
                        let id = Identifier {
                            id: CoreIdentifier::Call(key.clone()),
                            version: *self
                                .call_count
                                .get(&(self.module_id().clone(), embed_key.clone()))
                                .unwrap(),
                            stack: self.stack.clone(),
                        };
                        self.statement_buffer
                            .push(TypedStatement::MultipleDefinition(
                                vec![Variable::with_id_and_type(id.clone(), tys[0].clone())],
                                TypedExpressionList::FunctionCall(
                                    embed_key.clone(),
                                    expressions.clone(),
                                    tys,
                                ),
                            ));

                        let out = ArrayExpressionInner::Identifier(id);

                        self.call_cache_mut()
                            .entry(key.clone())
                            .or_insert_with(|| HashMap::new())
                            .insert(
                                expressions,
                                vec![out.clone().annotate(ty.clone(), size).into()],
                            );

                        out
                    }
                }
            }
            // default
            e => fold_array_expression_inner(self, ty, size, e),
        }
    }

    fn fold_struct_expression_inner(
        &mut self,
        ty: &Vec<StructMember>,
        e: StructExpressionInner<'ast, T>,
    ) -> StructExpressionInner<'ast, T> {
        match e {
            StructExpressionInner::FunctionCall(key, exps) => {
                let exps: Vec<_> = exps.into_iter().map(|e| self.fold_expression(e)).collect();

                match self.try_inline_call(&key, exps) {
                    Ok(mut ret) => match ret.pop().unwrap() {
                        TypedExpression::Struct(e) => e.into_inner(),
                        _ => unreachable!(),
                    },
                    Err((key, expressions)) => {
                        let tys = key.signature.outputs.clone();
                        let id = Identifier {
                            id: CoreIdentifier::Call(key.clone()),
                            version: *self
                                .call_count
                                .get(&(self.module_id().clone(), key.clone()))
                                .unwrap(),
                            stack: self.stack.clone(),
                        };
                        self.statement_buffer
                            .push(TypedStatement::MultipleDefinition(
                                vec![Variable::with_id_and_type(id.clone(), tys[0].clone())],
                                TypedExpressionList::FunctionCall(key, expressions, tys),
                            ));
                        StructExpressionInner::Identifier(id)
                    }
                }
            }
            // default
            e => fold_struct_expression_inner(self, ty, e),
        }
    }

    fn fold_uint_expression_inner(
        &mut self,
        size: usize,
        e: UExpressionInner<'ast, T>,
    ) -> UExpressionInner<'ast, T> {
        match e {
            UExpressionInner::FunctionCall(key, exps) => {
                let exps: Vec<_> = exps.into_iter().map(|e| self.fold_expression(e)).collect();

                match self.try_inline_call(&key, exps) {
                    Ok(mut ret) => match ret.pop().unwrap() {
                        TypedExpression::Uint(e) => e.into_inner(),
                        _ => unreachable!(),
                    },
                    Err((embed_key, expressions)) => {
                        let tys = key.signature.outputs.clone();
                        let id = Identifier {
                            id: CoreIdentifier::Call(key.clone()),
                            version: *self
                                .call_count
                                .get(&(self.module_id().clone(), embed_key.clone()))
                                .unwrap(),
                            stack: self.stack.clone(),
                        };
                        self.statement_buffer
                            .push(TypedStatement::MultipleDefinition(
                                vec![Variable::with_id_and_type(id.clone(), tys[0].clone())],
                                TypedExpressionList::FunctionCall(
                                    embed_key.clone(),
                                    expressions.clone(),
                                    tys,
                                ),
                            ));

                        let out = UExpressionInner::Identifier(id);

                        self.call_cache_mut()
                            .entry(key.clone())
                            .or_insert_with(|| HashMap::new())
                            .insert(expressions, vec![out.clone().annotate(size).into()]);

                        out
                    }
                }
            }
            // default
            e => fold_uint_expression_inner(self, size, e),
        }
    }
}

#[cfg(test)]
mod tests {
    use super::*;
    use std::path::PathBuf;
    use typed_absy::types::{FunctionKey, Signature, Type};
    use zokrates_field::Bn128Field;

    #[test]
    fn call_other_module_without_variables() {
        // // main
        // from "foo" import foo
        // def main() -> (field):
        //    return foo()
        //
        // // foo
        // def foo() -> (field):
        //    return 42
        //
        //
        // // inlined
        // def main() -> (field):
        //    return 42

        let main = TypedModule {
            functions: vec![
                (
                    FunctionKey::with_id("main")
                        .signature(Signature::new().outputs(vec![Type::FieldElement])),
                    TypedFunctionSymbol::Here(TypedFunction {
                        arguments: vec![],
                        statements: vec![TypedStatement::Return(vec![
                            FieldElementExpression::FunctionCall(
                                FunctionKey::with_id("foo")
                                    .signature(Signature::new().outputs(vec![Type::FieldElement])),
                                vec![],
                            )
                            .into(),
                        ])],
                        signature: Signature::new().outputs(vec![Type::FieldElement]),
                    }),
                ),
                (
                    FunctionKey::with_id("foo")
                        .signature(Signature::new().outputs(vec![Type::FieldElement])),
                    TypedFunctionSymbol::There(
                        FunctionKey::with_id("foo")
                            .signature(Signature::new().outputs(vec![Type::FieldElement])),
                        "foo".into(),
                    ),
                ),
            ]
            .into_iter()
            .collect(),
        };

        let foo = TypedModule {
            functions: vec![(
                FunctionKey::with_id("foo")
                    .signature(Signature::new().outputs(vec![Type::FieldElement])),
                TypedFunctionSymbol::Here(TypedFunction {
                    arguments: vec![],
                    statements: vec![TypedStatement::Return(vec![
                        FieldElementExpression::Number(Bn128Field::from(42)).into(),
                    ])],
                    signature: Signature::new().outputs(vec![Type::FieldElement]),
                }),
            )]
            .into_iter()
            .collect(),
        };

        let modules: HashMap<_, _> = vec![("main".into(), main), ("foo".into(), foo)]
            .into_iter()
            .collect();

        let program = TypedProgram {
            main: "main".into(),
            modules,
        };

        let program = Inliner::inline(program);

        assert_eq!(program.modules.len(), 1);
        assert_eq!(
            program
                .modules
                .get(&PathBuf::from("main"))
                .unwrap()
                .functions
                .get(
                    &FunctionKey::with_id("main")
                        .signature(Signature::new().outputs(vec![Type::FieldElement]))
                )
                .unwrap(),
            &TypedFunctionSymbol::Here(TypedFunction {
                arguments: vec![],
                statements: vec![TypedStatement::Return(vec![
                    FieldElementExpression::Number(Bn128Field::from(42)).into(),
                ])],
                signature: Signature::new().outputs(vec![Type::FieldElement]),
            })
        );
    }

    #[test]
    fn call_other_module_with_variables() {
        // // main
        // from "foo" import foo
        // def main(field a) -> (field):
        //    return a * foo(a)
        //
        // // foo
        // def foo(field a) -> (field):
        //    return a * a
        //
        //
        // // inlined
        // def main(a) -> (field):
        //    field a_0 = a
        //    return a * a_0 * a_0

        let main = TypedModule {
            functions: vec![
                (
                    FunctionKey::with_id("main").signature(
                        Signature::new()
                            .inputs(vec![Type::FieldElement])
                            .outputs(vec![Type::FieldElement]),
                    ),
                    TypedFunctionSymbol::Here(TypedFunction {
                        arguments: vec![Parameter::private(Variable::field_element("a"))],
                        statements: vec![TypedStatement::Return(vec![
                            FieldElementExpression::Mult(
                                box FieldElementExpression::Identifier("a".into()),
                                box FieldElementExpression::FunctionCall(
                                    FunctionKey::with_id("foo").signature(
                                        Signature::new()
                                            .inputs(vec![Type::FieldElement])
                                            .outputs(vec![Type::FieldElement]),
                                    ),
                                    vec![FieldElementExpression::Identifier("a".into()).into()],
                                ),
                            )
                            .into(),
                        ])],
                        signature: Signature::new()
                            .inputs(vec![Type::FieldElement])
                            .outputs(vec![Type::FieldElement]),
                    }),
                ),
                (
                    FunctionKey::with_id("foo").signature(
                        Signature::new()
                            .inputs(vec![Type::FieldElement])
                            .outputs(vec![Type::FieldElement]),
                    ),
                    TypedFunctionSymbol::There(
                        FunctionKey::with_id("foo").signature(
                            Signature::new()
                                .inputs(vec![Type::FieldElement])
                                .outputs(vec![Type::FieldElement]),
                        ),
                        "foo".into(),
                    ),
                ),
            ]
            .into_iter()
            .collect(),
        };

        let foo = TypedModule {
            functions: vec![(
                FunctionKey::with_id("foo").signature(
                    Signature::new()
                        .inputs(vec![Type::FieldElement])
                        .outputs(vec![Type::FieldElement]),
                ),
                TypedFunctionSymbol::Here(TypedFunction {
                    arguments: vec![Parameter::private(Variable::field_element("a"))],
                    statements: vec![TypedStatement::Return(vec![FieldElementExpression::Mult(
                        box FieldElementExpression::Identifier("a".into()),
                        box FieldElementExpression::Identifier("a".into()),
                    )
                    .into()])],
                    signature: Signature::new()
                        .inputs(vec![Type::FieldElement])
                        .outputs(vec![Type::FieldElement]),
                }),
            )]
            .into_iter()
            .collect(),
        };

        let modules: HashMap<_, _> = vec![("main".into(), main), ("foo".into(), foo)]
            .into_iter()
            .collect();

        let program: TypedProgram<Bn128Field> = TypedProgram {
            main: "main".into(),
            modules,
        };

        let program = Inliner::inline(program);

        assert_eq!(program.modules.len(), 1);

        let stack = vec![(
            "foo".into(),
            FunctionKey::with_id("foo").signature(
                Signature::new()
                    .inputs(vec![Type::FieldElement])
                    .outputs(vec![Type::FieldElement]),
            ),
            1,
        )];

        assert_eq!(
            program
                .modules
                .get(&PathBuf::from("main"))
                .unwrap()
                .functions
                .get(
                    &FunctionKey::with_id("main").signature(
                        Signature::new()
                            .inputs(vec![Type::FieldElement])
                            .outputs(vec![Type::FieldElement])
                    )
                )
                .unwrap(),
            &TypedFunctionSymbol::Here(TypedFunction {
                arguments: vec![Parameter::private(Variable::field_element("a"))],
                statements: vec![
                    TypedStatement::Definition(
                        TypedAssignee::Identifier(Variable::field_element(
                            Identifier::from("a").stack(stack.clone())
                        )),
                        FieldElementExpression::Identifier("a".into()).into()
                    ),
                    TypedStatement::Return(vec![FieldElementExpression::Mult(
                        box FieldElementExpression::Identifier("a".into()),
                        box FieldElementExpression::Mult(
                            box FieldElementExpression::Identifier(
                                Identifier::from("a").stack(stack.clone())
                            ),
                            box FieldElementExpression::Identifier(
                                Identifier::from("a").stack(stack.clone())
                            )
                        )
                    )
                    .into(),])
                ],
                signature: Signature::new()
                    .inputs(vec![Type::FieldElement])
                    .outputs(vec![Type::FieldElement]),
            })
        );
    }

    #[test]
    fn memoize_local_call() {
        // // foo
        // def foo(field a) -> (field):
        //     return a

        // // main
        // def main(field a) -> (field):
        //     field b = foo(a) + foo(a)
        //     return b

        // inlined
        // def main(field a) -> (field)
        //     field _0 = a + a
        //     return _0

        let signature = Signature::new()
            .outputs(vec![Type::FieldElement])
            .inputs(vec![Type::FieldElement]);

        let main: TypedModule<Bn128Field> = TypedModule {
            functions: vec![
                (
                    FunctionKey::with_id("main").signature(signature.clone()),
                    TypedFunctionSymbol::Here(TypedFunction {
                        arguments: vec![Parameter {
                            id: Variable::field_element("a"),
                            private: true,
                        }],
                        statements: vec![
                            TypedStatement::Definition(
                                TypedAssignee::Identifier(Variable::field_element("b")),
                                FieldElementExpression::Add(
                                    box FieldElementExpression::FunctionCall(
                                        FunctionKey::with_id("foo").signature(signature.clone()),
                                        vec![FieldElementExpression::Identifier("a".into()).into()],
                                    ),
                                    box FieldElementExpression::FunctionCall(
                                        FunctionKey::with_id("foo").signature(signature.clone()),
                                        vec![FieldElementExpression::Identifier("a".into()).into()],
                                    ),
                                )
                                .into(),
                            ),
                            TypedStatement::Return(vec![FieldElementExpression::Identifier(
                                "b".into(),
                            )
                            .into()]),
                        ],
                        signature: signature.clone(),
                    }),
                ),
                (
                    FunctionKey::with_id("foo").signature(signature.clone()),
                    TypedFunctionSymbol::There(
                        FunctionKey::with_id("foo").signature(signature.clone()),
                        "foo".into(),
                    ),
                ),
            ]
            .into_iter()
            .collect(),
        };

        let foo: TypedModule<Bn128Field> = TypedModule {
            functions: vec![(
                FunctionKey::with_id("foo").signature(signature.clone()),
                TypedFunctionSymbol::Here(TypedFunction {
                    arguments: vec![Parameter {
                        id: Variable::field_element("a"),
                        private: true,
                    }],
                    statements: vec![TypedStatement::Return(vec![
                        FieldElementExpression::Identifier("a".into()).into(),
                    ])],
                    signature: signature.clone(),
                }),
            )]
            .into_iter()
            .collect(),
        };

        let modules: HashMap<_, _> = vec![("main".into(), main), ("foo".into(), foo)]
            .into_iter()
            .collect();

        let program = TypedProgram {
            main: "main".into(),
            modules,
        };

        let program = Inliner::inline(program);

        assert_eq!(program.modules.len(), 1);
        assert_eq!(
            program
                .modules
                .get(&PathBuf::from("main"))
                .unwrap()
                .functions
                .get(&FunctionKey::with_id("main").signature(signature.clone()))
                .unwrap(),
            &TypedFunctionSymbol::Here(TypedFunction {
                arguments: vec![Parameter {
                    id: Variable::field_element("a"),
                    private: true,
                }],
                statements: vec![
                    TypedStatement::Definition(
                        TypedAssignee::Identifier(Variable::field_element(
                            Identifier::from("a").stack(vec![(
                                "foo".into(),
                                FunctionKey::with_id("foo").signature(signature.clone()),
                                1
                            )])
                        )),
                        FieldElementExpression::Identifier("a".into()).into()
                    ),
                    TypedStatement::Definition(
                        TypedAssignee::Identifier(Variable::field_element("b")),
                        FieldElementExpression::Add(
                            box FieldElementExpression::Identifier(Identifier::from("a").stack(
                                vec![(
                                    "foo".into(),
                                    FunctionKey::with_id("foo").signature(signature.clone()),
                                    1
                                )]
                            )),
                            box FieldElementExpression::Identifier(Identifier::from("a").stack(
                                vec![(
                                    "foo".into(),
                                    FunctionKey::with_id("foo").signature(signature.clone()),
                                    1
                                )]
                            ))
                        )
                        .into()
                    ),
                    TypedStatement::Return(vec![
                        FieldElementExpression::Identifier("b".into()).into(),
                    ])
                ],
                signature: signature.clone(),
            })
        );
    }

    #[test]
    fn only_memoize_in_same_function() {
        // // foo
        // def foo(field a) -> (field):
        //     return a

        // // main
        // def main(field a) -> (field):
        //     field b = foo(a) + bar(a)
        //     return b
        //
        // def bar(field a) -> (field):
        //     return foo(a)

        // inlined
        // def main(field a) -> (field)
        //     field _0 = a + a
        //     return _0

        let signature = Signature::new()
            .outputs(vec![Type::FieldElement])
            .inputs(vec![Type::FieldElement]);

        let main: TypedModule<Bn128Field> = TypedModule {
            functions: vec![
                (
                    FunctionKey::with_id("main").signature(
                        Signature::new()
                            .outputs(vec![Type::FieldElement])
                            .inputs(vec![Type::FieldElement]),
                    ),
                    TypedFunctionSymbol::Here(TypedFunction {
                        arguments: vec![Parameter {
                            id: Variable::field_element("a"),
                            private: true,
                        }],
                        statements: vec![
                            TypedStatement::Definition(
                                TypedAssignee::Identifier(Variable::field_element("b")),
                                FieldElementExpression::Add(
                                    box FieldElementExpression::FunctionCall(
                                        FunctionKey::with_id("foo").signature(signature.clone()),
                                        vec![FieldElementExpression::Identifier("a".into()).into()],
                                    ),
                                    box FieldElementExpression::FunctionCall(
                                        FunctionKey::with_id("bar").signature(signature.clone()),
                                        vec![FieldElementExpression::Identifier("a".into()).into()],
                                    ),
                                )
                                .into(),
                            ),
                            TypedStatement::Return(vec![FieldElementExpression::Identifier(
                                "b".into(),
                            )
                            .into()]),
                        ],
                        signature: signature.clone(),
                    }),
                ),
                (
                    FunctionKey::with_id("bar").signature(signature.clone()),
                    TypedFunctionSymbol::Here(TypedFunction {
                        arguments: vec![Parameter {
                            id: Variable::field_element("a"),
                            private: true,
                        }],
                        statements: vec![TypedStatement::Return(vec![
                            FieldElementExpression::FunctionCall(
                                FunctionKey::with_id("foo").signature(signature.clone()),
                                vec![FieldElementExpression::Identifier("a".into()).into()],
                            )
                            .into(),
                        ])],
                        signature: signature.clone(),
                    }),
                ),
                (
                    FunctionKey::with_id("foo").signature(signature.clone()),
                    TypedFunctionSymbol::There(
                        FunctionKey::with_id("foo").signature(signature.clone()),
                        "foo".into(),
                    ),
                ),
            ]
            .into_iter()
            .collect(),
        };

        let foo: TypedModule<Bn128Field> = TypedModule {
            functions: vec![(
                FunctionKey::with_id("foo").signature(signature.clone()),
                TypedFunctionSymbol::Here(TypedFunction {
                    arguments: vec![Parameter {
                        id: Variable::field_element("a"),
                        private: true,
                    }],
                    statements: vec![TypedStatement::Return(vec![
                        FieldElementExpression::Identifier("a".into()).into(),
                    ])],
                    signature: signature.clone(),
                }),
            )]
            .into_iter()
            .collect(),
        };

        let modules: HashMap<_, _> = vec![("main".into(), main), ("foo".into(), foo)]
            .into_iter()
            .collect();

        let program = TypedProgram {
            main: "main".into(),
            modules,
        };

        let program = Inliner::inline(program);

        assert_eq!(program.modules.len(), 1);
        assert_eq!(
            program
                .modules
                .get(&PathBuf::from("main"))
                .unwrap()
                .functions
                .get(&FunctionKey::with_id("main").signature(signature.clone()))
                .unwrap(),
            &TypedFunctionSymbol::Here(TypedFunction {
                arguments: vec![Parameter {
                    id: Variable::field_element("a"),
                    private: true,
                }],
                statements: vec![
                    TypedStatement::Definition(
                        TypedAssignee::Identifier(Variable::field_element(
                            Identifier::from("a").stack(vec![(
                                "foo".into(),
                                FunctionKey::with_id("foo").signature(signature.clone()),
                                1
                            )])
                        )),
                        FieldElementExpression::Identifier("a".into()).into()
                    ),
                    TypedStatement::Definition(
                        TypedAssignee::Identifier(Variable::field_element(
                            Identifier::from("a").stack(vec![(
                                "main".into(),
                                FunctionKey::with_id("bar").signature(signature.clone()),
                                1
                            )])
                        )),
                        FieldElementExpression::Identifier("a".into()).into()
                    ),
                    TypedStatement::Definition(
                        TypedAssignee::Identifier(Variable::field_element(
                            Identifier::from("a").stack(vec![
                                (
                                    "main".into(),
                                    FunctionKey::with_id("bar").signature(signature.clone()),
                                    1
                                ),
                                (
                                    "foo".into(),
                                    FunctionKey::with_id("foo").signature(signature.clone()),
                                    2
                                )
                            ])
                        )),
                        FieldElementExpression::Identifier(Identifier::from("a").stack(vec![(
                            "main".into(),
                            FunctionKey::with_id("bar").signature(signature.clone()),
                            1
                        )]))
                        .into()
                    ),
                    TypedStatement::Definition(
                        TypedAssignee::Identifier(Variable::field_element("b")),
                        FieldElementExpression::Add(
                            box FieldElementExpression::Identifier(Identifier::from("a").stack(
                                vec![(
                                    "foo".into(),
                                    FunctionKey::with_id("foo").signature(signature.clone()),
                                    1
                                )]
                            )),
                            box FieldElementExpression::Identifier(Identifier::from("a").stack(
                                vec![
                                    (
                                        "main".into(),
                                        FunctionKey::with_id("bar").signature(signature.clone()),
                                        1
                                    ),
                                    (
                                        "foo".into(),
                                        FunctionKey::with_id("foo").signature(signature.clone()),
                                        2
                                    )
                                ]
                            ))
                        )
                        .into()
                    ),
                    TypedStatement::Return(vec![
                        FieldElementExpression::Identifier("b".into()).into(),
                    ])
                ],
                signature: signature.clone(),
            })
        );
    }

    #[test]
    fn multi_def_from_other_module() {
        // // foo
        // def foo() -> (field):
        //     return 42

        // // main
        // def main() -> (field):
        //     field b = foo()
        //     return b

        // inlined
        // def main() -> (field)
        //     field _0 = 42
        //     return _0

        let main = TypedModule {
            functions: vec![
                (
                    FunctionKey::with_id("main")
                        .signature(Signature::new().outputs(vec![Type::FieldElement])),
                    TypedFunctionSymbol::Here(TypedFunction {
                        arguments: vec![],
                        statements: vec![
                            TypedStatement::MultipleDefinition(
                                vec![Variable::field_element("a")],
                                TypedExpressionList::FunctionCall(
                                    FunctionKey::with_id("foo").signature(
                                        Signature::new().outputs(vec![Type::FieldElement]),
                                    ),
                                    vec![],
                                    vec![Type::FieldElement],
                                ),
                            ),
                            TypedStatement::Return(vec![FieldElementExpression::Identifier(
                                "a".into(),
                            )
                            .into()]),
                        ],
                        signature: Signature::new().outputs(vec![Type::FieldElement]),
                    }),
                ),
                (
                    FunctionKey::with_id("foo")
                        .signature(Signature::new().outputs(vec![Type::FieldElement])),
                    TypedFunctionSymbol::There(
                        FunctionKey::with_id("foo")
                            .signature(Signature::new().outputs(vec![Type::FieldElement])),
                        "foo".into(),
                    ),
                ),
            ]
            .into_iter()
            .collect(),
        };

        let foo = TypedModule {
            functions: vec![(
                FunctionKey::with_id("foo")
                    .signature(Signature::new().outputs(vec![Type::FieldElement])),
                TypedFunctionSymbol::Here(TypedFunction {
                    arguments: vec![],
                    statements: vec![TypedStatement::Return(vec![
                        FieldElementExpression::Number(Bn128Field::from(42)).into(),
                    ])],
                    signature: Signature::new().outputs(vec![Type::FieldElement]),
                }),
            )]
            .into_iter()
            .collect(),
        };

        let modules: HashMap<_, _> = vec![("main".into(), main), ("foo".into(), foo)]
            .into_iter()
            .collect();

        let program = TypedProgram {
            main: "main".into(),
            modules,
        };

        let program = Inliner::inline(program);

        assert_eq!(program.modules.len(), 1);
        assert_eq!(
            program
                .modules
                .get(&PathBuf::from("main"))
                .unwrap()
                .functions
                .get(
                    &FunctionKey::with_id("main")
                        .signature(Signature::new().outputs(vec![Type::FieldElement]))
                )
                .unwrap(),
            &TypedFunctionSymbol::Here(TypedFunction {
                arguments: vec![],
                statements: vec![
                    TypedStatement::Definition(
<<<<<<< HEAD
                        TypedAssignee::Identifier(Variable::field_element("a")),
                        FieldElementExpression::Number(FieldPrime::from(42)).into()
=======
                        TypedAssignee::Identifier(Variable::field_element("a".into())),
                        FieldElementExpression::Number(Bn128Field::from(42)).into()
>>>>>>> e1a0d27f
                    ),
                    TypedStatement::Return(vec![
                        FieldElementExpression::Identifier("a".into()).into(),
                    ])
                ],
                signature: Signature::new().outputs(vec![Type::FieldElement]),
            })
        );
    }

    #[test]
    fn multi_def_from_same_module() {
        // // main
        // def foo() -> (field):
        //     return 42
        // def main() -> (field):
        //     field a = foo()
        //     return a

        // inlined
        // def main() -> (field)
        //     field _0 = 42
        //     return _0

        let main = TypedModule {
            functions: vec![
                (
                    FunctionKey::with_id("main")
                        .signature(Signature::new().outputs(vec![Type::FieldElement])),
                    TypedFunctionSymbol::Here(TypedFunction {
                        arguments: vec![],
                        statements: vec![
                            TypedStatement::MultipleDefinition(
                                vec![Variable::field_element("a")],
                                TypedExpressionList::FunctionCall(
                                    FunctionKey::with_id("foo").signature(
                                        Signature::new().outputs(vec![Type::FieldElement]),
                                    ),
                                    vec![],
                                    vec![Type::FieldElement],
                                ),
                            ),
                            TypedStatement::Return(vec![FieldElementExpression::Identifier(
                                "a".into(),
                            )
                            .into()]),
                        ],
                        signature: Signature::new().outputs(vec![Type::FieldElement]),
                    }),
                ),
                (
                    FunctionKey::with_id("foo")
                        .signature(Signature::new().outputs(vec![Type::FieldElement])),
                    TypedFunctionSymbol::Here(TypedFunction {
                        arguments: vec![],
                        statements: vec![TypedStatement::Return(vec![
                            FieldElementExpression::Number(Bn128Field::from(42)).into(),
                        ])],
                        signature: Signature::new().outputs(vec![Type::FieldElement]),
                    }),
                ),
            ]
            .into_iter()
            .collect(),
        };

        let modules: HashMap<_, _> = vec![("main".into(), main)].into_iter().collect();

        let program = TypedProgram {
            main: "main".into(),
            modules,
        };

        let program = Inliner::inline(program);

        assert_eq!(program.modules.len(), 1);
        assert_eq!(
            program
                .modules
                .get(&PathBuf::from("main"))
                .unwrap()
                .functions
                .get(
                    &FunctionKey::with_id("main")
                        .signature(Signature::new().outputs(vec![Type::FieldElement]))
                )
                .unwrap(),
            &TypedFunctionSymbol::Here(TypedFunction {
                arguments: vec![],
                statements: vec![
                    TypedStatement::Definition(
<<<<<<< HEAD
                        TypedAssignee::Identifier(Variable::field_element("a")),
                        FieldElementExpression::Number(FieldPrime::from(42)).into()
=======
                        TypedAssignee::Identifier(Variable::field_element("a".into())),
                        FieldElementExpression::Number(Bn128Field::from(42)).into()
>>>>>>> e1a0d27f
                    ),
                    TypedStatement::Return(vec![
                        FieldElementExpression::Identifier("a".into()).into(),
                    ])
                ],
                signature: Signature::new().outputs(vec![Type::FieldElement]),
            })
        );
    }

    #[test]
    fn recursive_call_in_other_module() {
        // // main
        // def main(field a) -> (field):
        //     return id(id(a))

        // // id
        // def main(field a) -> (field)
        //     return a

        // inlined
        // def main(field a) -> (field)
        //     id_main_0_a = a
        //     id_main_1_a = id_main_0_a
        //     return id_main_1_a

        let main = TypedModule {
            functions: vec![
                (
                    FunctionKey::with_id("main").signature(
                        Signature::new()
                            .inputs(vec![Type::FieldElement])
                            .outputs(vec![Type::FieldElement]),
                    ),
                    TypedFunctionSymbol::Here(TypedFunction {
                        arguments: vec![Parameter::private(Variable::field_element("a"))],
                        statements: vec![TypedStatement::Return(vec![
                            FieldElementExpression::FunctionCall(
                                FunctionKey::with_id("id").signature(
                                    Signature::new()
                                        .inputs(vec![Type::FieldElement])
                                        .outputs(vec![Type::FieldElement]),
                                ),
                                vec![FieldElementExpression::FunctionCall(
                                    FunctionKey::with_id("id").signature(
                                        Signature::new()
                                            .inputs(vec![Type::FieldElement])
                                            .outputs(vec![Type::FieldElement]),
                                    ),
                                    vec![FieldElementExpression::Identifier("a".into()).into()],
                                )
                                .into()],
                            )
                            .into(),
                        ])],
                        signature: Signature::new()
                            .inputs(vec![Type::FieldElement])
                            .outputs(vec![Type::FieldElement]),
                    }),
                ),
                (
                    FunctionKey::with_id("id").signature(
                        Signature::new()
                            .inputs(vec![Type::FieldElement])
                            .outputs(vec![Type::FieldElement]),
                    ),
                    TypedFunctionSymbol::There(
                        FunctionKey::with_id("main").signature(
                            Signature::new()
                                .inputs(vec![Type::FieldElement])
                                .outputs(vec![Type::FieldElement]),
                        ),
                        "id".into(),
                    ),
                ),
            ]
            .into_iter()
            .collect(),
        };

        let id = TypedModule {
            functions: vec![(
                FunctionKey::with_id("main").signature(
                    Signature::new()
                        .inputs(vec![Type::FieldElement])
                        .outputs(vec![Type::FieldElement]),
                ),
                TypedFunctionSymbol::Here(TypedFunction {
                    arguments: vec![Parameter::private(Variable::field_element("a"))],
                    statements: vec![TypedStatement::Return(vec![
                        FieldElementExpression::Identifier("a".into()).into(),
                    ])],
                    signature: Signature::new()
                        .inputs(vec![Type::FieldElement])
                        .outputs(vec![Type::FieldElement]),
                }),
            )]
            .into_iter()
            .collect(),
        };

        let modules = vec![("main".into(), main), ("id".into(), id)]
            .into_iter()
            .collect();

        let program: TypedProgram<Bn128Field> = TypedProgram {
            main: "main".into(),
            modules,
        };

        let program = Inliner::inline(program);

        let stack0 = vec![(
            "id".into(),
            FunctionKey::with_id("main").signature(
                Signature::new()
                    .inputs(vec![Type::FieldElement])
                    .outputs(vec![Type::FieldElement]),
            ),
            1,
        )];
        let stack1 = vec![(
            "id".into(),
            FunctionKey::with_id("main").signature(
                Signature::new()
                    .inputs(vec![Type::FieldElement])
                    .outputs(vec![Type::FieldElement]),
            ),
            2,
        )];

        assert_eq!(program.modules.len(), 1);
        assert_eq!(
            program
                .modules
                .get(&PathBuf::from("main"))
                .unwrap()
                .functions
                .get(
                    &FunctionKey::with_id("main").signature(
                        Signature::new()
                            .inputs(vec![Type::FieldElement])
                            .outputs(vec![Type::FieldElement])
                    )
                )
                .unwrap(),
            &TypedFunctionSymbol::Here(TypedFunction {
                arguments: vec![Parameter::private(Variable::field_element("a"))],
                statements: vec![
                    TypedStatement::Definition(
                        TypedAssignee::Identifier(Variable::field_element(
                            Identifier::from("a").stack(stack0.clone())
                        )),
                        FieldElementExpression::Identifier("a".into()).into()
                    ),
                    TypedStatement::Definition(
                        TypedAssignee::Identifier(Variable::field_element(
                            Identifier::from("a").stack(stack1.clone())
                        )),
                        FieldElementExpression::Identifier(
                            Identifier::from("a").stack(stack0.clone())
                        )
                        .into()
                    ),
                    TypedStatement::Return(vec![FieldElementExpression::Identifier(
                        Identifier::from("a").stack(stack1.clone())
                    )
                    .into(),])
                ],
                signature: Signature::new()
                    .inputs(vec![Type::FieldElement])
                    .outputs(vec![Type::FieldElement]),
            })
        );
    }
}<|MERGE_RESOLUTION|>--- conflicted
+++ resolved
@@ -101,7 +101,7 @@
         let main = inliner.fold_function_symbol(main);
 
         // define a function in the main module for the `unpack` embed
-        let unpack = crate::embed::FlatEmbed::Unpack;
+        let unpack = crate::embed::FlatEmbed::Unpack(T::get_required_bits());
         let unpack_key = unpack.key::<T>();
 
         // define a function in the main module for the `sha256_round` embed
@@ -1280,13 +1280,8 @@
                 arguments: vec![],
                 statements: vec![
                     TypedStatement::Definition(
-<<<<<<< HEAD
                         TypedAssignee::Identifier(Variable::field_element("a")),
-                        FieldElementExpression::Number(FieldPrime::from(42)).into()
-=======
-                        TypedAssignee::Identifier(Variable::field_element("a".into())),
                         FieldElementExpression::Number(Bn128Field::from(42)).into()
->>>>>>> e1a0d27f
                     ),
                     TypedStatement::Return(vec![
                         FieldElementExpression::Identifier("a".into()).into(),
@@ -1378,13 +1373,8 @@
                 arguments: vec![],
                 statements: vec![
                     TypedStatement::Definition(
-<<<<<<< HEAD
                         TypedAssignee::Identifier(Variable::field_element("a")),
-                        FieldElementExpression::Number(FieldPrime::from(42)).into()
-=======
-                        TypedAssignee::Identifier(Variable::field_element("a".into())),
                         FieldElementExpression::Number(Bn128Field::from(42)).into()
->>>>>>> e1a0d27f
                     ),
                     TypedStatement::Return(vec![
                         FieldElementExpression::Identifier("a".into()).into(),

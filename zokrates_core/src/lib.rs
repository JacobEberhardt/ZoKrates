#![feature(box_patterns, box_syntax)]

extern crate num;
extern crate num_bigint;
extern crate reduce; // better reduce function than Iter.fold
extern crate serde; // serialization deserialization
extern crate serde_json;
#[macro_use]
extern crate serde_derive;
extern crate bellman;
extern crate bincode;
extern crate ff;
extern crate lazy_static;
extern crate pairing;
#[cfg(feature = "wasm")]
extern crate parity_wasm;
extern crate regex;
#[cfg(feature = "wasm")]
extern crate rustc_hex;
#[cfg(feature = "wasm")]
extern crate serde_bytes;
#[cfg(feature = "wasm")]
extern crate wasmi;
extern crate zokrates_embed;
extern crate zokrates_field;
<<<<<<< HEAD
extern crate zkinterface;
=======
extern crate zokrates_pest_ast;
>>>>>>> 14a579f2

mod flatten;
mod helpers;
mod imports;
mod optimizer;
mod parser;
mod semantics;
mod standard;
mod static_analysis;
mod typed_absy;
mod types;

pub mod absy;
pub mod compile;
pub mod flat_absy;
pub mod ir;
pub mod proof_system;<|MERGE_RESOLUTION|>--- conflicted
+++ resolved
@@ -23,11 +23,8 @@
 extern crate wasmi;
 extern crate zokrates_embed;
 extern crate zokrates_field;
-<<<<<<< HEAD
+extern crate zokrates_pest_ast;
 extern crate zkinterface;
-=======
-extern crate zokrates_pest_ast;
->>>>>>> 14a579f2
 
 mod flatten;
 mod helpers;

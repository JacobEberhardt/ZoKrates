use absy;
use imports;
<<<<<<< HEAD
use num_bigint::BigUint;
use zokrates_field::Field;
=======

use num::ToPrimitive;
use num_bigint::BigUint;
>>>>>>> e94f554f
use zokrates_pest_ast as pest;

impl<'ast> From<pest::File<'ast>> for absy::Module<'ast> {
    fn from(prog: pest::File<'ast>) -> absy::Module<'ast> {
        absy::Module::with_symbols(
            prog.structs
                .into_iter()
                .map(|t| absy::SymbolDeclarationNode::from(t))
                .chain(
                    prog.functions
                        .into_iter()
                        .map(|f| absy::SymbolDeclarationNode::from(f)),
                ),
        )
        .imports(prog.imports.into_iter().map(|i| absy::ImportNode::from(i)))
    }
}

impl<'ast> From<pest::ImportDirective<'ast>> for absy::ImportNode<'ast> {
    fn from(import: pest::ImportDirective<'ast>) -> absy::ImportNode<'ast> {
        use absy::NodeValue;

        match import {
            pest::ImportDirective::Main(import) => {
                imports::Import::new(None, std::path::Path::new(import.source.span.as_str()))
                    .alias(import.alias.map(|a| a.span.as_str()))
                    .span(import.span)
            }
            pest::ImportDirective::From(import) => imports::Import::new(
                Some(import.symbol.span.as_str()),
                std::path::Path::new(import.source.span.as_str()),
            )
            .alias(
                import
                    .alias
                    .map(|a| a.span.as_str())
                    .or(Some(import.symbol.span.as_str())),
            )
            .span(import.span),
        }
    }
}

impl<'ast> From<pest::StructDefinition<'ast>> for absy::SymbolDeclarationNode<'ast> {
    fn from(definition: pest::StructDefinition<'ast>) -> absy::SymbolDeclarationNode<'ast> {
        use absy::NodeValue;

        let span = definition.span;

        let id = definition.id.span.as_str();

        let ty = absy::StructDefinition {
            fields: definition
                .fields
                .into_iter()
                .map(|f| absy::StructDefinitionFieldNode::from(f))
                .collect(),
        }
        .span(span.clone());

        absy::SymbolDeclaration {
            id,
            symbol: absy::Symbol::HereType(ty),
        }
        .span(span)
    }
}

impl<'ast, T: Field> From<pest::StructField<'ast>> for absy::StructDefinitionFieldNode<'ast, T> {
    fn from(field: pest::StructField<'ast>) -> absy::StructDefinitionFieldNode<'ast, T> {
        use absy::NodeValue;

        let span = field.span;

        let id = field.id.span.as_str();

        let ty = absy::UnresolvedTypeNode::from(field.ty);

        absy::StructDefinitionField { id, ty }.span(span)
    }
}

impl<'ast> From<pest::Function<'ast>> for absy::SymbolDeclarationNode<'ast> {
    fn from(function: pest::Function<'ast>) -> absy::SymbolDeclarationNode<'ast> {
        use absy::NodeValue;

        let span = function.span;

        let signature = absy::UnresolvedSignature::new()
            .inputs(
                function
                    .parameters
                    .clone()
                    .into_iter()
                    .map(|p| absy::UnresolvedTypeNode::from(p.ty))
                    .collect(),
            )
            .outputs(
                function
                    .returns
                    .clone()
                    .into_iter()
                    .map(|r| absy::UnresolvedTypeNode::from(r))
                    .collect(),
            );

        let id = function.id.span.as_str();

        let function = absy::Function {
            arguments: function
                .parameters
                .into_iter()
                .map(|a| absy::ParameterNode::from(a))
                .collect(),
            statements: function
                .statements
                .into_iter()
                .flat_map(|s| statements_from_statement(s))
                .collect(),
            signature,
        }
        .span(span.clone());

        absy::SymbolDeclaration {
            id,
            symbol: absy::Symbol::HereFunction(function),
        }
        .span(span)
    }
}

<<<<<<< HEAD
impl<'ast, T: Field> From<pest::Parameter<'ast>> for absy::ParameterNode<'ast, T> {
    fn from(param: pest::Parameter<'ast>) -> absy::ParameterNode<'ast, T> {
=======
impl<'ast> From<pest::Parameter<'ast>> for absy::ParameterNode<'ast> {
    fn from(param: pest::Parameter<'ast>) -> absy::ParameterNode<'ast> {
>>>>>>> e94f554f
        use absy::NodeValue;

        let private = param
            .visibility
            .map(|v| match v {
                pest::Visibility::Private(_) => true,
                pest::Visibility::Public(_) => false,
            })
            .unwrap_or(false);

        let variable = absy::Variable::new(
            param.id.span.as_str(),
            absy::UnresolvedTypeNode::from(param.ty),
        )
        .span(param.id.span);

        absy::Parameter::new(variable, private).span(param.span)
    }
}

fn statements_from_statement(statement: pest::Statement) -> Vec<absy::StatementNode> {
    match statement {
        pest::Statement::Definition(s) => statements_from_definition(s),
        pest::Statement::Iteration(s) => vec![absy::StatementNode::from(s)],
        pest::Statement::Assertion(s) => vec![absy::StatementNode::from(s)],
        pest::Statement::Return(s) => vec![absy::StatementNode::from(s)],
    }
}

fn statements_from_definition(definition: pest::DefinitionStatement) -> Vec<absy::StatementNode> {
    use absy::NodeValue;

    let lhs = definition.lhs;

    match lhs.len() {
        1 => {
            // Definition or assignment
            let a = lhs[0].clone();

            let e: absy::ExpressionNode = absy::ExpressionNode::from(definition.expression);

            let s = match e.value {
                absy::Expression::FunctionCall(..) => absy::Statement::MultipleDefinition(
                    vec![absy::AssigneeNode::from(a.a.clone())],
                    e,
                ),
                _ => absy::Statement::Definition(absy::AssigneeNode::from(a.a.clone()), e),
            };

            match a.ty {
                Some(ty) => {
                    assert_eq!(a.a.accesses.len(), 0);

                    let declaration = absy::Statement::Declaration(
                        absy::Variable::new(
                            a.a.id.span.as_str(),
                            absy::UnresolvedTypeNode::from(ty),
                        )
                        .span(a.a.id.span.clone()),
                    )
                    .span(definition.span.clone());

                    vec![declaration, s.span(definition.span)]
                }
                None => {
                    // Assignment
                    vec![s.span(definition.span)]
                }
            }
        }
        _ => {
            // Multidefinition
            let declarations = lhs.clone().into_iter().filter(|i| i.ty.is_some()).map(|a| {
                let ty = a.ty;
                let a = a.a;

                assert_eq!(a.accesses.len(), 0);
                absy::Statement::Declaration(
                    absy::Variable::new(
                        a.id.span.as_str(),
                        absy::UnresolvedTypeNode::from(ty.unwrap()),
                    )
                    .span(a.id.span),
                )
                .span(a.span)
            });
            let lhs = lhs
                .into_iter()
                .map(|i| absy::Assignee::Identifier(i.a.id.span.as_str()).span(i.a.id.span))
                .collect();

            let multi_def = absy::Statement::MultipleDefinition(
                lhs,
                absy::ExpressionNode::from(definition.expression),
            )
            .span(definition.span);

            declarations.chain(std::iter::once(multi_def)).collect()
        }
    }
}

impl<'ast> From<pest::ReturnStatement<'ast>> for absy::StatementNode<'ast> {
    fn from(statement: pest::ReturnStatement<'ast>) -> absy::StatementNode<'ast> {
        use absy::NodeValue;

        absy::Statement::Return(
            absy::ExpressionList {
                expressions: statement
                    .expressions
                    .into_iter()
                    .map(|e| absy::ExpressionNode::from(e))
                    .collect(),
            }
            .span(statement.span.clone()),
        )
        .span(statement.span)
    }
}

impl<'ast> From<pest::AssertionStatement<'ast>> for absy::StatementNode<'ast> {
    fn from(statement: pest::AssertionStatement<'ast>) -> absy::StatementNode<'ast> {
        use absy::NodeValue;

        absy::Statement::Assertion(absy::ExpressionNode::from(statement.expression))
            .span(statement.span)
    }
}

impl<'ast> From<pest::IterationStatement<'ast>> for absy::StatementNode<'ast> {
    fn from(statement: pest::IterationStatement<'ast>) -> absy::StatementNode<'ast> {
        use absy::NodeValue;
        let from = absy::ExpressionNode::from(statement.from);
        let to = absy::ExpressionNode::from(statement.to);
        let index = statement.index.span.as_str();
        let ty = absy::UnresolvedTypeNode::from(statement.ty);
        let statements: Vec<absy::StatementNode<'ast>> = statement
            .statements
            .into_iter()
            .flat_map(|s| statements_from_statement(s))
            .collect();

        let var = absy::Variable::new(index, ty).span(statement.index.span);

        absy::Statement::For(var, from, to, statements).span(statement.span)
    }
}

impl<'ast> From<pest::Expression<'ast>> for absy::ExpressionNode<'ast> {
    fn from(expression: pest::Expression<'ast>) -> absy::ExpressionNode<'ast> {
        match expression {
            pest::Expression::Binary(e) => absy::ExpressionNode::from(e),
            pest::Expression::Ternary(e) => absy::ExpressionNode::from(e),
            pest::Expression::Literal(e) => absy::ExpressionNode::from(e),
            pest::Expression::Identifier(e) => absy::ExpressionNode::from(e),
            pest::Expression::Postfix(e) => absy::ExpressionNode::from(e),
            pest::Expression::InlineArray(e) => absy::ExpressionNode::from(e),
            pest::Expression::InlineStruct(e) => absy::ExpressionNode::from(e),
            pest::Expression::ArrayInitializer(e) => absy::ExpressionNode::from(e),
            pest::Expression::Unary(e) => absy::ExpressionNode::from(e),
        }
    }
}

impl<'ast> From<pest::BinaryExpression<'ast>> for absy::ExpressionNode<'ast> {
    fn from(expression: pest::BinaryExpression<'ast>) -> absy::ExpressionNode<'ast> {
        use absy::NodeValue;
        match expression.op {
            pest::BinaryOperator::Add => absy::Expression::Add(
                box absy::ExpressionNode::from(*expression.left),
                box absy::ExpressionNode::from(*expression.right),
            ),
            pest::BinaryOperator::Sub => absy::Expression::Sub(
                box absy::ExpressionNode::from(*expression.left),
                box absy::ExpressionNode::from(*expression.right),
            ),
            pest::BinaryOperator::Mul => absy::Expression::Mult(
                box absy::ExpressionNode::from(*expression.left),
                box absy::ExpressionNode::from(*expression.right),
            ),
            pest::BinaryOperator::Div => absy::Expression::Div(
                box absy::ExpressionNode::from(*expression.left),
                box absy::ExpressionNode::from(*expression.right),
            ),
            pest::BinaryOperator::Eq => absy::Expression::Eq(
                box absy::ExpressionNode::from(*expression.left),
                box absy::ExpressionNode::from(*expression.right),
            ),
            pest::BinaryOperator::Lt => absy::Expression::Lt(
                box absy::ExpressionNode::from(*expression.left),
                box absy::ExpressionNode::from(*expression.right),
            ),
            pest::BinaryOperator::Lte => absy::Expression::Le(
                box absy::ExpressionNode::from(*expression.left),
                box absy::ExpressionNode::from(*expression.right),
            ),
            pest::BinaryOperator::Gt => absy::Expression::Gt(
                box absy::ExpressionNode::from(*expression.left),
                box absy::ExpressionNode::from(*expression.right),
            ),
            pest::BinaryOperator::Gte => absy::Expression::Ge(
                box absy::ExpressionNode::from(*expression.left),
                box absy::ExpressionNode::from(*expression.right),
            ),
            pest::BinaryOperator::And => absy::Expression::And(
                box absy::ExpressionNode::from(*expression.left),
                box absy::ExpressionNode::from(*expression.right),
            ),
            pest::BinaryOperator::Or => absy::Expression::Or(
                box absy::ExpressionNode::from(*expression.left),
                box absy::ExpressionNode::from(*expression.right),
            ),
            pest::BinaryOperator::Pow => absy::Expression::Pow(
                box absy::ExpressionNode::from(*expression.left),
                box absy::ExpressionNode::from(*expression.right),
            ),
            pest::BinaryOperator::BitXor => absy::Expression::BitXor(
                box absy::ExpressionNode::from(*expression.left),
                box absy::ExpressionNode::from(*expression.right),
            ),
            pest::BinaryOperator::LeftShift => absy::Expression::LeftShift(
                box absy::ExpressionNode::from(*expression.left),
                box absy::ExpressionNode::from(*expression.right),
            ),
            pest::BinaryOperator::RightShift => absy::Expression::RightShift(
                box absy::ExpressionNode::from(*expression.left),
                box absy::ExpressionNode::from(*expression.right),
            ),
            pest::BinaryOperator::BitAnd => absy::Expression::BitAnd(
                box absy::ExpressionNode::from(*expression.left),
                box absy::ExpressionNode::from(*expression.right),
            ),
            pest::BinaryOperator::BitOr => absy::Expression::BitOr(
                box absy::ExpressionNode::from(*expression.left),
                box absy::ExpressionNode::from(*expression.right),
            ),
            // rewrite (a != b)` as `!(a == b)`
            pest::BinaryOperator::NotEq => absy::Expression::Not(
                box absy::Expression::Eq(
                    box absy::ExpressionNode::from(*expression.left),
                    box absy::ExpressionNode::from(*expression.right),
                )
                .span(expression.span.clone()),
            ),
        }
        .span(expression.span)
    }
}

impl<'ast> From<pest::TernaryExpression<'ast>> for absy::ExpressionNode<'ast> {
    fn from(expression: pest::TernaryExpression<'ast>) -> absy::ExpressionNode<'ast> {
        use absy::NodeValue;
        absy::Expression::IfElse(
            box absy::ExpressionNode::from(*expression.first),
            box absy::ExpressionNode::from(*expression.second),
            box absy::ExpressionNode::from(*expression.third),
        )
        .span(expression.span)
    }
}

impl<'ast> From<pest::Spread<'ast>> for absy::SpreadNode<'ast> {
    fn from(spread: pest::Spread<'ast>) -> absy::SpreadNode<'ast> {
        use absy::NodeValue;
        absy::Spread {
            expression: absy::ExpressionNode::from(spread.expression),
        }
        .span(spread.span)
    }
}

impl<'ast> From<pest::Range<'ast>> for absy::RangeNode<'ast> {
    fn from(range: pest::Range<'ast>) -> absy::RangeNode<'ast> {
        use absy::NodeValue;

        let from = range.from.map(|e| absy::ExpressionNode::from(e.0));

        let to = range.to.map(|e| absy::ExpressionNode::from(e.0));

        absy::Range { from, to }.span(range.span)
    }
}

impl<'ast> From<pest::RangeOrExpression<'ast>> for absy::RangeOrExpression<'ast> {
    fn from(range_or_expression: pest::RangeOrExpression<'ast>) -> absy::RangeOrExpression<'ast> {
        match range_or_expression {
            pest::RangeOrExpression::Expression(e) => {
                absy::RangeOrExpression::Expression(absy::ExpressionNode::from(e))
            }
            pest::RangeOrExpression::Range(r) => {
                absy::RangeOrExpression::Range(absy::RangeNode::from(r))
            }
        }
    }
}

impl<'ast> From<pest::SpreadOrExpression<'ast>> for absy::SpreadOrExpression<'ast> {
    fn from(
        spread_or_expression: pest::SpreadOrExpression<'ast>,
    ) -> absy::SpreadOrExpression<'ast> {
        match spread_or_expression {
            pest::SpreadOrExpression::Expression(e) => {
                absy::SpreadOrExpression::Expression(absy::ExpressionNode::from(e))
            }
            pest::SpreadOrExpression::Spread(s) => {
                absy::SpreadOrExpression::Spread(absy::SpreadNode::from(s))
            }
        }
    }
}

impl<'ast> From<pest::InlineArrayExpression<'ast>> for absy::ExpressionNode<'ast> {
    fn from(array: pest::InlineArrayExpression<'ast>) -> absy::ExpressionNode<'ast> {
        use absy::NodeValue;
        absy::Expression::InlineArray(
            array
                .expressions
                .into_iter()
                .map(|e| absy::SpreadOrExpression::from(e))
                .collect(),
        )
        .span(array.span)
    }
}

impl<'ast> From<pest::InlineStructExpression<'ast>> for absy::ExpressionNode<'ast> {
    fn from(s: pest::InlineStructExpression<'ast>) -> absy::ExpressionNode<'ast> {
        use absy::NodeValue;
        absy::Expression::InlineStruct(
            s.ty.span.as_str().to_string(),
            s.members
                .into_iter()
                .map(|member| {
                    (
                        member.id.span.as_str(),
                        absy::ExpressionNode::from(member.expression),
                    )
                })
                .collect(),
        )
        .span(s.span)
    }
}

impl<'ast> From<pest::ArrayInitializerExpression<'ast>> for absy::ExpressionNode<'ast> {
    fn from(initializer: pest::ArrayInitializerExpression<'ast>) -> absy::ExpressionNode<'ast> {
        use absy::NodeValue;

        let value = absy::ExpressionNode::from(*initializer.value);
<<<<<<< HEAD
        let count = absy::ExpressionNode::from(initializer.count);
        absy::Expression::ArrayInitializer(box value, box count).span(initializer.span)
=======
        let count: absy::ExpressionNode<'ast> = absy::ExpressionNode::from(initializer.count);
        let count = match count.value {
            absy::Expression::FieldConstant(v) => v.to_usize().unwrap(),
            _ => unreachable!(),
        };
        absy::Expression::InlineArray(vec![absy::SpreadOrExpression::Expression(value); count])
            .span(initializer.span)
>>>>>>> e94f554f
    }
}

impl<'ast> From<pest::UnaryExpression<'ast>> for absy::ExpressionNode<'ast> {
    fn from(unary: pest::UnaryExpression<'ast>) -> absy::ExpressionNode<'ast> {
        use absy::NodeValue;

        match unary.op {
            pest::UnaryOperator::Not(_) => {
                absy::Expression::Not(Box::new(absy::ExpressionNode::from(*unary.expression)))
            }
        }
        .span(unary.span)
    }
}

impl<'ast> From<pest::PostfixExpression<'ast>> for absy::ExpressionNode<'ast> {
    fn from(expression: pest::PostfixExpression<'ast>) -> absy::ExpressionNode<'ast> {
        use absy::NodeValue;

        let id_str = expression.id.span.as_str();
        let id = absy::ExpressionNode::from(expression.id);

        // pest::PostFixExpression contains an array of "accesses": `a(34)[42]` is represented as `[a, [Call(34), Select(42)]]`, but absy::ExpressionNode
        // is recursive, so it is `Select(Call(a, 34), 42)`. We apply this transformation here

        // we start with the id, and we fold the array of accesses by wrapping the current value
        expression.accesses.into_iter().fold(id, |acc, a| match a {
            pest::Access::Call(a) => match acc.value {
                absy::Expression::Identifier(_) => absy::Expression::FunctionCall(
                    &id_str,
                    a.expressions
                        .into_iter()
                        .map(|e| absy::ExpressionNode::from(e))
                        .collect(),
                ),
                e => unimplemented!("only identifiers are callable, found \"{}\"", e),
            }
            .span(a.span),
            pest::Access::Select(a) => {
                absy::Expression::Select(box acc, box absy::RangeOrExpression::from(a.expression))
                    .span(a.span)
            }
            pest::Access::Member(m) => {
                absy::Expression::Member(box acc, box m.id.span.as_str()).span(m.span)
            }
        })
    }
}

<<<<<<< HEAD
impl<'ast, T: Field> From<pest::DecimalLiteralExpression<'ast>> for absy::ExpressionNode<'ast, T> {
    fn from(expression: pest::DecimalLiteralExpression<'ast>) -> absy::ExpressionNode<'ast, T> {
        use absy::NodeValue;

        match expression.suffix {
            Some(suffix) => match suffix {
                pest::DecimalSuffix::Field(_) => absy::Expression::FieldConstant(
                    T::try_from_dec_str(&expression.value.span.as_str()).unwrap(),
                ),
                pest::DecimalSuffix::U32(_) => absy::Expression::U32Constant(
                    u32::from_str_radix(&expression.value.span.as_str(), 10).unwrap(),
                ),
                pest::DecimalSuffix::U16(_) => absy::Expression::U16Constant(
                    u16::from_str_radix(&expression.value.span.as_str(), 10).unwrap(),
                ),
                pest::DecimalSuffix::U8(_) => absy::Expression::U8Constant(
                    u8::from_str_radix(&expression.value.span.as_str(), 10).unwrap(),
                ),
            }
            .span(expression.span),
            None => absy::Expression::IntConstant(
                BigUint::parse_bytes(&expression.value.span.as_str().as_bytes(), 10).unwrap(),
            )
            .span(expression.span),
        }
    }
}

impl<'ast, T: Field> From<pest::HexLiteralExpression<'ast>> for absy::ExpressionNode<'ast, T> {
    fn from(expression: pest::HexLiteralExpression<'ast>) -> absy::ExpressionNode<'ast, T> {
        use absy::NodeValue;

        match expression.value {
            pest::HexNumberExpression::U32(e) => {
                absy::Expression::U32Constant(u32::from_str_radix(&e.span.as_str(), 16).unwrap())
            }
            pest::HexNumberExpression::U16(e) => {
                absy::Expression::U16Constant(u16::from_str_radix(&e.span.as_str(), 16).unwrap())
            }
            pest::HexNumberExpression::U8(e) => {
                absy::Expression::U8Constant(u8::from_str_radix(&e.span.as_str(), 16).unwrap())
            }
        }
        .span(expression.span)
    }
}

impl<'ast, T: Field> From<pest::LiteralExpression<'ast>> for absy::ExpressionNode<'ast, T> {
    fn from(expression: pest::LiteralExpression<'ast>) -> absy::ExpressionNode<'ast, T> {
=======
impl<'ast> From<pest::ConstantExpression<'ast>> for absy::ExpressionNode<'ast> {
    fn from(expression: pest::ConstantExpression<'ast>) -> absy::ExpressionNode<'ast> {
>>>>>>> e94f554f
        use absy::NodeValue;
        match expression {
            pest::LiteralExpression::BooleanLiteral(c) => {
                absy::Expression::BooleanConstant(c.value.parse().unwrap()).span(c.span)
            }
<<<<<<< HEAD
            pest::LiteralExpression::DecimalLiteral(n) => {
                absy::ExpressionNode::from(n)
            }
            pest::LiteralExpression::HexLiteral(n) => {
                absy::ExpressionNode::from(n)
            }
            // pest::LiteralExpression::U8(n) => absy::Expression::U8Constant(
            //     u8::from_str_radix(&n.value.trim_start_matches("0x"), 16).unwrap(),
            // )
            // .span(n.span),
            // pest::LiteralExpression::U16(n) => absy::Expression::U16Constant(
            //     u16::from_str_radix(&n.value.trim_start_matches("0x"), 16).unwrap(),
            // )
            // .span(n.span),
            // pest::LiteralExpression::U32(n) => absy::Expression::U32Constant(
            //     u32::from_str_radix(&n.value.trim_start_matches("0x"), 16).unwrap(),
            // )
            // .span(n.span),
=======
            pest::ConstantExpression::DecimalNumber(n) => absy::Expression::FieldConstant(
                BigUint::parse_bytes(&n.value.as_bytes(), 10).unwrap(),
            )
            .span(n.span),
            pest::ConstantExpression::U8(n) => absy::Expression::U8Constant(
                u8::from_str_radix(&n.value.trim_start_matches("0x"), 16).unwrap(),
            )
            .span(n.span),
            pest::ConstantExpression::U16(n) => absy::Expression::U16Constant(
                u16::from_str_radix(&n.value.trim_start_matches("0x"), 16).unwrap(),
            )
            .span(n.span),
            pest::ConstantExpression::U32(n) => absy::Expression::U32Constant(
                u32::from_str_radix(&n.value.trim_start_matches("0x"), 16).unwrap(),
            )
            .span(n.span),
>>>>>>> e94f554f
        }
    }
}

impl<'ast> From<pest::IdentifierExpression<'ast>> for absy::ExpressionNode<'ast> {
    fn from(expression: pest::IdentifierExpression<'ast>) -> absy::ExpressionNode<'ast> {
        use absy::NodeValue;
        absy::Expression::Identifier(expression.span.as_str()).span(expression.span)
    }
}

impl<'ast> From<pest::IdentifierExpression<'ast>> for absy::AssigneeNode<'ast> {
    fn from(expression: pest::IdentifierExpression<'ast>) -> absy::AssigneeNode<'ast> {
        use absy::NodeValue;

        absy::Assignee::Identifier(expression.span.as_str()).span(expression.span)
    }
}

impl<'ast> From<pest::Assignee<'ast>> for absy::AssigneeNode<'ast> {
    fn from(assignee: pest::Assignee<'ast>) -> absy::AssigneeNode<'ast> {
        use absy::NodeValue;

        let a = absy::AssigneeNode::from(assignee.id);
        let span = assignee.span;

        assignee.accesses.into_iter().fold(a, |acc, s| {
            match s {
                pest::AssigneeAccess::Select(s) => {
                    absy::Assignee::Select(box acc, box absy::RangeOrExpression::from(s.expression))
                }
                pest::AssigneeAccess::Member(m) => {
                    absy::Assignee::Member(box acc, box m.id.span.as_str())
                }
            }
            .span(span.clone())
        })
    }
}

<<<<<<< HEAD
impl<'ast, T: Field> From<pest::Type<'ast>> for absy::UnresolvedTypeNode<'ast, T> {
    fn from(t: pest::Type<'ast>) -> absy::UnresolvedTypeNode<'ast, T> {
=======
impl<'ast> From<pest::Type<'ast>> for absy::UnresolvedTypeNode {
    fn from(t: pest::Type<'ast>) -> absy::UnresolvedTypeNode {
        use absy::types::UnresolvedType;
>>>>>>> e94f554f
        use absy::NodeValue;

        match t {
            pest::Type::Basic(t) => match t {
                pest::BasicType::Field(t) => UnresolvedType::FieldElement.span(t.span),
                pest::BasicType::Boolean(t) => UnresolvedType::Boolean.span(t.span),
                pest::BasicType::U8(t) => UnresolvedType::Uint(8).span(t.span),
                pest::BasicType::U16(t) => UnresolvedType::Uint(16).span(t.span),
                pest::BasicType::U32(t) => UnresolvedType::Uint(32).span(t.span),
            },
            pest::Type::Array(t) => {
                let inner_type = match t.ty {
                    pest::BasicOrStructType::Basic(t) => match t {
                        pest::BasicType::Field(t) => UnresolvedType::FieldElement.span(t.span),
                        pest::BasicType::Boolean(t) => UnresolvedType::Boolean.span(t.span),
                        pest::BasicType::U8(t) => UnresolvedType::Uint(8).span(t.span),
                        pest::BasicType::U16(t) => UnresolvedType::Uint(16).span(t.span),
                        pest::BasicType::U32(t) => UnresolvedType::Uint(32).span(t.span),
                    },
                    pest::BasicOrStructType::Struct(t) => {
                        UnresolvedType::User(t.span.as_str().to_string()).span(t.span)
                    }
                };

                let span = t.span;

                t.dimensions
                    .into_iter()
                    .map(|s| absy::ExpressionNode::from(s))
                    .rev()
                    .fold(None, |acc, s| match acc {
                        None => Some(UnresolvedType::array(inner_type.clone(), s)),
                        Some(acc) => Some(UnresolvedType::array(acc.span(span.clone()), s)),
                    })
                    .unwrap()
                    .span(span.clone())
            }
            pest::Type::Struct(s) => {
                UnresolvedType::User(s.id.span.as_str().to_string()).span(s.span)
            }
        }
    }
}

#[cfg(test)]
mod tests {
    use super::*;
    use absy::types::{UnresolvedSignature, UnresolvedType};
    use absy::NodeValue;

    #[test]
    fn return_forty_two() {
        let source = "def main() -> field: return 42";
        let ast = pest::generate_ast(&source).unwrap();
        let expected: absy::Module = absy::Module {
            symbols: vec![absy::SymbolDeclaration {
                id: &source[4..8],
                symbol: absy::Symbol::HereFunction(
                    absy::Function {
                        arguments: vec![],
                        statements: vec![absy::Statement::Return(
                            absy::ExpressionList {
<<<<<<< HEAD
                                expressions: vec![
                                    absy::Expression::IntConstant(42usize.into()).into()
                                ],
=======
                                expressions: vec![absy::Expression::FieldConstant(BigUint::from(
                                    42u32,
                                ))
                                .into()],
>>>>>>> e94f554f
                            }
                            .into(),
                        )
                        .into()],
                        signature: UnresolvedSignature::new()
                            .inputs(vec![])
                            .outputs(vec![UnresolvedType::FieldElement.mock()]),
                    }
                    .into(),
                ),
            }
            .into()],
            imports: vec![],
        };
        assert_eq!(absy::Module::from(ast), expected);
    }

    #[test]
    fn return_true() {
        let source = "def main() -> bool: return true";
        let ast = pest::generate_ast(&source).unwrap();
        let expected: absy::Module = absy::Module {
            symbols: vec![absy::SymbolDeclaration {
                id: &source[4..8],
                symbol: absy::Symbol::HereFunction(
                    absy::Function {
                        arguments: vec![],
                        statements: vec![absy::Statement::Return(
                            absy::ExpressionList {
                                expressions: vec![absy::Expression::BooleanConstant(true).into()],
                            }
                            .into(),
                        )
                        .into()],
                        signature: UnresolvedSignature::new()
                            .inputs(vec![])
                            .outputs(vec![UnresolvedType::Boolean.mock()]),
                    }
                    .into(),
                ),
            }
            .into()],
            imports: vec![],
        };
        assert_eq!(absy::Module::from(ast), expected);
    }

    #[test]
    fn arguments() {
        let source = "def main(private field a, bool b) -> field: return 42";
        let ast = pest::generate_ast(&source).unwrap();

        let expected: absy::Module = absy::Module {
            symbols: vec![absy::SymbolDeclaration {
                id: &source[4..8],
                symbol: absy::Symbol::HereFunction(
                    absy::Function {
                        arguments: vec![
                            absy::Parameter::private(
                                absy::Variable::new(
                                    &source[23..24],
                                    UnresolvedType::FieldElement.mock(),
                                )
                                .into(),
                            )
                            .into(),
                            absy::Parameter::public(
                                absy::Variable::new(
                                    &source[31..32],
                                    UnresolvedType::Boolean.mock(),
                                )
                                .into(),
                            )
                            .into(),
                        ],
                        statements: vec![absy::Statement::Return(
                            absy::ExpressionList {
<<<<<<< HEAD
                                expressions: vec![
                                    absy::Expression::IntConstant(42usize.into()).into()
                                ],
=======
                                expressions: vec![absy::Expression::FieldConstant(BigUint::from(
                                    42u32,
                                ))
                                .into()],
>>>>>>> e94f554f
                            }
                            .into(),
                        )
                        .into()],
                        signature: UnresolvedSignature::new()
                            .inputs(vec![
                                UnresolvedType::FieldElement.mock(),
                                UnresolvedType::Boolean.mock(),
                            ])
                            .outputs(vec![UnresolvedType::FieldElement.mock()]),
                    }
                    .into(),
                ),
            }
            .into()],
            imports: vec![],
        };

        assert_eq!(absy::Module::from(ast), expected);
    }

    mod types {
        use super::*;

        /// Helper method to generate the ast for `def main(private {ty} a): return` which we use to check ty
<<<<<<< HEAD
        fn wrap(
            ty: absy::UnresolvedType<'static, Bn128Field>,
        ) -> absy::Module<'static, Bn128Field> {
=======
        fn wrap(ty: UnresolvedType) -> absy::Module<'static> {
>>>>>>> e94f554f
            absy::Module {
                symbols: vec![absy::SymbolDeclaration {
                    id: "main",
                    symbol: absy::Symbol::HereFunction(
                        absy::Function {
                            arguments: vec![absy::Parameter::private(
                                absy::Variable::new("a", ty.clone().mock()).into(),
                            )
                            .into()],
                            statements: vec![absy::Statement::Return(
                                absy::ExpressionList {
                                    expressions: vec![],
                                }
                                .into(),
                            )
                            .into()],
                            signature: UnresolvedSignature::new().inputs(vec![ty.mock()]),
                        }
                        .into(),
                    ),
                }
                .into()],
                imports: vec![],
            }
        }

        #[test]
        fn array() {
            let vectors = vec![
                ("field", UnresolvedType::FieldElement),
                ("bool", UnresolvedType::Boolean),
                (
                    "field[2]",
<<<<<<< HEAD
                    absy::UnresolvedType::Array(
                        box absy::UnresolvedType::FieldElement.mock(),
                        absy::Expression::IntConstant(2usize.into()).mock(),
                    ),
                ),
                (
                    "field[2][3]",
                    absy::UnresolvedType::Array(
                        box absy::UnresolvedType::Array(
                            box absy::UnresolvedType::FieldElement.mock(),
                            absy::Expression::IntConstant(3usize.into()).mock(),
                        )
                        .mock(),
                        absy::Expression::IntConstant(2usize.into()).mock(),
                    ),
                ),
                (
                    "bool[2][3u32]",
                    absy::UnresolvedType::Array(
                        box absy::UnresolvedType::Array(
                            box absy::UnresolvedType::Boolean.mock(),
                            absy::Expression::U32Constant(3u32).mock(),
                        )
                        .mock(),
                        absy::Expression::IntConstant(2usize.into()).mock(),
=======
                    UnresolvedType::Array(box UnresolvedType::FieldElement.mock(), 2),
                ),
                (
                    "field[2][3]",
                    UnresolvedType::Array(
                        box UnresolvedType::Array(box UnresolvedType::FieldElement.mock(), 3)
                            .mock(),
                        2,
                    ),
                ),
                (
                    "bool[2][3]",
                    UnresolvedType::Array(
                        box UnresolvedType::Array(box UnresolvedType::Boolean.mock(), 3).mock(),
                        2,
>>>>>>> e94f554f
                    ),
                ),
            ];

            for (ty, expected) in vectors {
                let source = format!("def main(private {} a): return", ty);
                let expected = wrap(expected);
                let ast = pest::generate_ast(&source).unwrap();
                assert_eq!(absy::Module::from(ast), expected);
            }
        }
    }

    mod postfix {
        use super::*;
        fn wrap(expression: absy::Expression<'static>) -> absy::Module {
            absy::Module {
                symbols: vec![absy::SymbolDeclaration {
                    id: "main",
                    symbol: absy::Symbol::HereFunction(
                        absy::Function {
                            arguments: vec![],
                            statements: vec![absy::Statement::Return(
                                absy::ExpressionList {
                                    expressions: vec![expression.into()],
                                }
                                .into(),
                            )
                            .into()],
                            signature: UnresolvedSignature::new(),
                        }
                        .into(),
                    ),
                }
                .into()],
                imports: vec![],
            }
        }

        #[test]
        fn success() {
            // we basically accept `()?[]*` : an optional call at first, then only array accesses

            let vectors = vec![
                ("a", absy::Expression::Identifier("a").into()),
                (
                    "a[3]",
                    absy::Expression::Select(
                        box absy::Expression::Identifier("a").into(),
                        box absy::RangeOrExpression::Expression(
<<<<<<< HEAD
                            absy::Expression::IntConstant(3usize.into()).into(),
=======
                            absy::Expression::FieldConstant(BigUint::from(3u32)).into(),
>>>>>>> e94f554f
                        )
                        .into(),
                    ),
                ),
                (
                    "a[3][4]",
                    absy::Expression::Select(
                        box absy::Expression::Select(
                            box absy::Expression::Identifier("a").into(),
                            box absy::RangeOrExpression::Expression(
<<<<<<< HEAD
                                absy::Expression::IntConstant(3usize.into()).into(),
=======
                                absy::Expression::FieldConstant(BigUint::from(3u32)).into(),
>>>>>>> e94f554f
                            )
                            .into(),
                        )
                        .into(),
                        box absy::RangeOrExpression::Expression(
<<<<<<< HEAD
                            absy::Expression::IntConstant(4usize.into()).into(),
=======
                            absy::Expression::FieldConstant(BigUint::from(4u32)).into(),
>>>>>>> e94f554f
                        )
                        .into(),
                    ),
                ),
                (
                    "a(3)[4]",
                    absy::Expression::Select(
                        box absy::Expression::FunctionCall(
                            "a",
<<<<<<< HEAD
                            vec![absy::Expression::IntConstant(3usize.into()).into()],
                        )
                        .into(),
                        box absy::RangeOrExpression::Expression(
                            absy::Expression::IntConstant(4usize.into()).into(),
=======
                            vec![absy::Expression::FieldConstant(BigUint::from(3u32)).into()],
                        )
                        .into(),
                        box absy::RangeOrExpression::Expression(
                            absy::Expression::FieldConstant(BigUint::from(4u32)).into(),
>>>>>>> e94f554f
                        )
                        .into(),
                    ),
                ),
                (
                    "a(3)[4][5]",
                    absy::Expression::Select(
                        box absy::Expression::Select(
                            box absy::Expression::FunctionCall(
                                "a",
<<<<<<< HEAD
                                vec![absy::Expression::IntConstant(3usize.into()).into()],
                            )
                            .into(),
                            box absy::RangeOrExpression::Expression(
                                absy::Expression::IntConstant(4usize.into()).into(),
=======
                                vec![absy::Expression::FieldConstant(BigUint::from(3u32)).into()],
                            )
                            .into(),
                            box absy::RangeOrExpression::Expression(
                                absy::Expression::FieldConstant(BigUint::from(4u32)).into(),
>>>>>>> e94f554f
                            )
                            .into(),
                        )
                        .into(),
                        box absy::RangeOrExpression::Expression(
<<<<<<< HEAD
                            absy::Expression::IntConstant(5usize.into()).into(),
=======
                            absy::Expression::FieldConstant(BigUint::from(5u32)).into(),
>>>>>>> e94f554f
                        )
                        .into(),
                    ),
                ),
            ];

            for (source, expected) in vectors {
                let source = format!("def main(): return {}", source);
                let expected = wrap(expected);
                let ast = pest::generate_ast(&source).unwrap();
                assert_eq!(absy::Module::from(ast), expected);
            }
        }

        #[test]
        #[should_panic]
        fn call_array_element() {
            // a call after an array access should be rejected
            let source = "def main(): return a[2](3)";
            let ast = pest::generate_ast(&source).unwrap();
            absy::Module::from(ast);
        }

        #[test]
        #[should_panic]
        fn call_call_result() {
            // a call after a call should be rejected
            let source = "def main(): return a(2)(3)";
            let ast = pest::generate_ast(&source).unwrap();
            absy::Module::from(ast);
        }
    }
    #[test]
    fn declarations() {
        use self::pest::Span;

        let span = Span::new(&"", 0, 0).unwrap();

        // For different definitions, we generate declarations
        // Case 1: `id = expr` where `expr` is not a function call
        // This is a simple assignment, doesn't implicitely declare a variable
        // A `Definition` is generated and no `Declaration`s

        let definition = pest::DefinitionStatement {
            lhs: vec![pest::OptionallyTypedAssignee {
                ty: None,
                a: pest::Assignee {
                    id: pest::IdentifierExpression {
                        value: String::from("a"),
                        span: span.clone(),
                    },
                    accesses: vec![],
                    span: span.clone(),
                },
                span: span.clone(),
            }],
            expression: pest::Expression::Literal(pest::LiteralExpression::DecimalLiteral(
                pest::DecimalLiteralExpression {
                    value: pest::DecimalNumber {
                        span: Span::new(&"1", 0, 1).unwrap(),
                    },
                    suffix: None,
                    span: span.clone(),
                },
            )),
            span: span.clone(),
        };

        let statements: Vec<absy::StatementNode> = statements_from_definition(definition);

        assert_eq!(statements.len(), 1);
        match &statements[0].value {
            absy::Statement::Definition(..) => {}
            s => {
                panic!("should be a Definition, found {}", s);
            }
        };

        // Case 2: `id = expr` where `expr` is a function call
        // A MultiDef is generated

        let definition = pest::DefinitionStatement {
            lhs: vec![pest::OptionallyTypedAssignee {
                ty: None,
                a: pest::Assignee {
                    id: pest::IdentifierExpression {
                        value: String::from("a"),
                        span: span.clone(),
                    },
                    accesses: vec![],
                    span: span.clone(),
                },
                span: span.clone(),
            }],
            expression: pest::Expression::Postfix(pest::PostfixExpression {
                id: pest::IdentifierExpression {
                    value: String::from("foo"),
                    span: span.clone(),
                },
                accesses: vec![pest::Access::Call(pest::CallAccess {
                    expressions: vec![],
                    span: span.clone(),
                })],
                span: span.clone(),
            }),
            span: span.clone(),
        };

        let statements: Vec<absy::StatementNode> = statements_from_definition(definition);

        assert_eq!(statements.len(), 1);
        match &statements[0].value {
            absy::Statement::MultipleDefinition(..) => {}
            s => {
                panic!("should be a Definition, found {}", s);
            }
        };
        // Case 3: `ids = expr` where `expr` is a function call
        // This implicitely declares all variables which are type annotated

        // `field a, b = foo()`

        let definition = pest::DefinitionStatement {
            lhs: vec![
                pest::OptionallyTypedAssignee {
                    ty: Some(pest::Type::Basic(pest::BasicType::Field(pest::FieldType {
                        span: span.clone(),
                    }))),
                    a: pest::Assignee {
                        id: pest::IdentifierExpression {
                            value: String::from("a"),
                            span: span.clone(),
                        },
                        accesses: vec![],
                        span: span.clone(),
                    },
                    span: span.clone(),
                },
                pest::OptionallyTypedAssignee {
                    ty: None,
                    a: pest::Assignee {
                        id: pest::IdentifierExpression {
                            value: String::from("b"),
                            span: span.clone(),
                        },
                        accesses: vec![],
                        span: span.clone(),
                    },
                    span: span.clone(),
                },
            ],
            expression: pest::Expression::Postfix(pest::PostfixExpression {
                id: pest::IdentifierExpression {
                    value: String::from("foo"),
                    span: span.clone(),
                },
                accesses: vec![pest::Access::Call(pest::CallAccess {
                    expressions: vec![],
                    span: span.clone(),
                })],
                span: span.clone(),
            }),
            span: span.clone(),
        };

        let statements: Vec<absy::StatementNode> = statements_from_definition(definition);

        assert_eq!(statements.len(), 2);
        match &statements[1].value {
            absy::Statement::MultipleDefinition(..) => {}
            s => {
                panic!("should be a Definition, found {}", s);
            }
        };
    }
}<|MERGE_RESOLUTION|>--- conflicted
+++ resolved
@@ -1,13 +1,7 @@
 use absy;
 use imports;
-<<<<<<< HEAD
-use num_bigint::BigUint;
-use zokrates_field::Field;
-=======
-
 use num::ToPrimitive;
 use num_bigint::BigUint;
->>>>>>> e94f554f
 use zokrates_pest_ast as pest;
 
 impl<'ast> From<pest::File<'ast>> for absy::Module<'ast> {
@@ -76,8 +70,8 @@
     }
 }
 
-impl<'ast, T: Field> From<pest::StructField<'ast>> for absy::StructDefinitionFieldNode<'ast, T> {
-    fn from(field: pest::StructField<'ast>) -> absy::StructDefinitionFieldNode<'ast, T> {
+impl<'ast> From<pest::StructField<'ast>> for absy::StructDefinitionFieldNode<'ast> {
+    fn from(field: pest::StructField<'ast>) -> absy::StructDefinitionFieldNode<'ast> {
         use absy::NodeValue;
 
         let span = field.span;
@@ -139,13 +133,8 @@
     }
 }
 
-<<<<<<< HEAD
-impl<'ast, T: Field> From<pest::Parameter<'ast>> for absy::ParameterNode<'ast, T> {
-    fn from(param: pest::Parameter<'ast>) -> absy::ParameterNode<'ast, T> {
-=======
 impl<'ast> From<pest::Parameter<'ast>> for absy::ParameterNode<'ast> {
     fn from(param: pest::Parameter<'ast>) -> absy::ParameterNode<'ast> {
->>>>>>> e94f554f
         use absy::NodeValue;
 
         let private = param
@@ -495,18 +484,8 @@
         use absy::NodeValue;
 
         let value = absy::ExpressionNode::from(*initializer.value);
-<<<<<<< HEAD
         let count = absy::ExpressionNode::from(initializer.count);
         absy::Expression::ArrayInitializer(box value, box count).span(initializer.span)
-=======
-        let count: absy::ExpressionNode<'ast> = absy::ExpressionNode::from(initializer.count);
-        let count = match count.value {
-            absy::Expression::FieldConstant(v) => v.to_usize().unwrap(),
-            _ => unreachable!(),
-        };
-        absy::Expression::InlineArray(vec![absy::SpreadOrExpression::Expression(value); count])
-            .span(initializer.span)
->>>>>>> e94f554f
     }
 }
 
@@ -557,15 +536,14 @@
     }
 }
 
-<<<<<<< HEAD
-impl<'ast, T: Field> From<pest::DecimalLiteralExpression<'ast>> for absy::ExpressionNode<'ast, T> {
-    fn from(expression: pest::DecimalLiteralExpression<'ast>) -> absy::ExpressionNode<'ast, T> {
+impl<'ast> From<pest::DecimalLiteralExpression<'ast>> for absy::ExpressionNode<'ast> {
+    fn from(expression: pest::DecimalLiteralExpression<'ast>) -> absy::ExpressionNode<'ast> {
         use absy::NodeValue;
 
         match expression.suffix {
             Some(suffix) => match suffix {
                 pest::DecimalSuffix::Field(_) => absy::Expression::FieldConstant(
-                    T::try_from_dec_str(&expression.value.span.as_str()).unwrap(),
+                    BigUint::parse_bytes(&expression.value.span.as_str().as_bytes(), 10).unwrap(),
                 ),
                 pest::DecimalSuffix::U32(_) => absy::Expression::U32Constant(
                     u32::from_str_radix(&expression.value.span.as_str(), 10).unwrap(),
@@ -586,8 +564,8 @@
     }
 }
 
-impl<'ast, T: Field> From<pest::HexLiteralExpression<'ast>> for absy::ExpressionNode<'ast, T> {
-    fn from(expression: pest::HexLiteralExpression<'ast>) -> absy::ExpressionNode<'ast, T> {
+impl<'ast> From<pest::HexLiteralExpression<'ast>> for absy::ExpressionNode<'ast> {
+    fn from(expression: pest::HexLiteralExpression<'ast>) -> absy::ExpressionNode<'ast> {
         use absy::NodeValue;
 
         match expression.value {
@@ -605,54 +583,15 @@
     }
 }
 
-impl<'ast, T: Field> From<pest::LiteralExpression<'ast>> for absy::ExpressionNode<'ast, T> {
-    fn from(expression: pest::LiteralExpression<'ast>) -> absy::ExpressionNode<'ast, T> {
-=======
-impl<'ast> From<pest::ConstantExpression<'ast>> for absy::ExpressionNode<'ast> {
-    fn from(expression: pest::ConstantExpression<'ast>) -> absy::ExpressionNode<'ast> {
->>>>>>> e94f554f
+impl<'ast> From<pest::LiteralExpression<'ast>> for absy::ExpressionNode<'ast> {
+    fn from(expression: pest::LiteralExpression<'ast>) -> absy::ExpressionNode<'ast> {
         use absy::NodeValue;
         match expression {
             pest::LiteralExpression::BooleanLiteral(c) => {
                 absy::Expression::BooleanConstant(c.value.parse().unwrap()).span(c.span)
             }
-<<<<<<< HEAD
-            pest::LiteralExpression::DecimalLiteral(n) => {
-                absy::ExpressionNode::from(n)
-            }
-            pest::LiteralExpression::HexLiteral(n) => {
-                absy::ExpressionNode::from(n)
-            }
-            // pest::LiteralExpression::U8(n) => absy::Expression::U8Constant(
-            //     u8::from_str_radix(&n.value.trim_start_matches("0x"), 16).unwrap(),
-            // )
-            // .span(n.span),
-            // pest::LiteralExpression::U16(n) => absy::Expression::U16Constant(
-            //     u16::from_str_radix(&n.value.trim_start_matches("0x"), 16).unwrap(),
-            // )
-            // .span(n.span),
-            // pest::LiteralExpression::U32(n) => absy::Expression::U32Constant(
-            //     u32::from_str_radix(&n.value.trim_start_matches("0x"), 16).unwrap(),
-            // )
-            // .span(n.span),
-=======
-            pest::ConstantExpression::DecimalNumber(n) => absy::Expression::FieldConstant(
-                BigUint::parse_bytes(&n.value.as_bytes(), 10).unwrap(),
-            )
-            .span(n.span),
-            pest::ConstantExpression::U8(n) => absy::Expression::U8Constant(
-                u8::from_str_radix(&n.value.trim_start_matches("0x"), 16).unwrap(),
-            )
-            .span(n.span),
-            pest::ConstantExpression::U16(n) => absy::Expression::U16Constant(
-                u16::from_str_radix(&n.value.trim_start_matches("0x"), 16).unwrap(),
-            )
-            .span(n.span),
-            pest::ConstantExpression::U32(n) => absy::Expression::U32Constant(
-                u32::from_str_radix(&n.value.trim_start_matches("0x"), 16).unwrap(),
-            )
-            .span(n.span),
->>>>>>> e94f554f
+            pest::LiteralExpression::DecimalLiteral(n) => absy::ExpressionNode::from(n),
+            pest::LiteralExpression::HexLiteral(n) => absy::ExpressionNode::from(n),
         }
     }
 }
@@ -693,14 +632,9 @@
     }
 }
 
-<<<<<<< HEAD
-impl<'ast, T: Field> From<pest::Type<'ast>> for absy::UnresolvedTypeNode<'ast, T> {
-    fn from(t: pest::Type<'ast>) -> absy::UnresolvedTypeNode<'ast, T> {
-=======
-impl<'ast> From<pest::Type<'ast>> for absy::UnresolvedTypeNode {
-    fn from(t: pest::Type<'ast>) -> absy::UnresolvedTypeNode {
+impl<'ast> From<pest::Type<'ast>> for absy::UnresolvedTypeNode<'ast> {
+    fn from(t: pest::Type<'ast>) -> absy::UnresolvedTypeNode<'ast> {
         use absy::types::UnresolvedType;
->>>>>>> e94f554f
         use absy::NodeValue;
 
         match t {
@@ -763,16 +697,9 @@
                         arguments: vec![],
                         statements: vec![absy::Statement::Return(
                             absy::ExpressionList {
-<<<<<<< HEAD
                                 expressions: vec![
                                     absy::Expression::IntConstant(42usize.into()).into()
                                 ],
-=======
-                                expressions: vec![absy::Expression::FieldConstant(BigUint::from(
-                                    42u32,
-                                ))
-                                .into()],
->>>>>>> e94f554f
                             }
                             .into(),
                         )
@@ -850,16 +777,9 @@
                         ],
                         statements: vec![absy::Statement::Return(
                             absy::ExpressionList {
-<<<<<<< HEAD
                                 expressions: vec![
                                     absy::Expression::IntConstant(42usize.into()).into()
                                 ],
-=======
-                                expressions: vec![absy::Expression::FieldConstant(BigUint::from(
-                                    42u32,
-                                ))
-                                .into()],
->>>>>>> e94f554f
                             }
                             .into(),
                         )
@@ -885,13 +805,7 @@
         use super::*;
 
         /// Helper method to generate the ast for `def main(private {ty} a): return` which we use to check ty
-<<<<<<< HEAD
-        fn wrap(
-            ty: absy::UnresolvedType<'static, Bn128Field>,
-        ) -> absy::Module<'static, Bn128Field> {
-=======
-        fn wrap(ty: UnresolvedType) -> absy::Module<'static> {
->>>>>>> e94f554f
+        fn wrap(ty: UnresolvedType<'static>) -> absy::Module<'static> {
             absy::Module {
                 symbols: vec![absy::SymbolDeclaration {
                     id: "main",
@@ -925,7 +839,6 @@
                 ("bool", UnresolvedType::Boolean),
                 (
                     "field[2]",
-<<<<<<< HEAD
                     absy::UnresolvedType::Array(
                         box absy::UnresolvedType::FieldElement.mock(),
                         absy::Expression::IntConstant(2usize.into()).mock(),
@@ -951,23 +864,6 @@
                         )
                         .mock(),
                         absy::Expression::IntConstant(2usize.into()).mock(),
-=======
-                    UnresolvedType::Array(box UnresolvedType::FieldElement.mock(), 2),
-                ),
-                (
-                    "field[2][3]",
-                    UnresolvedType::Array(
-                        box UnresolvedType::Array(box UnresolvedType::FieldElement.mock(), 3)
-                            .mock(),
-                        2,
-                    ),
-                ),
-                (
-                    "bool[2][3]",
-                    UnresolvedType::Array(
-                        box UnresolvedType::Array(box UnresolvedType::Boolean.mock(), 3).mock(),
-                        2,
->>>>>>> e94f554f
                     ),
                 ),
             ];
@@ -1018,11 +914,7 @@
                     absy::Expression::Select(
                         box absy::Expression::Identifier("a").into(),
                         box absy::RangeOrExpression::Expression(
-<<<<<<< HEAD
                             absy::Expression::IntConstant(3usize.into()).into(),
-=======
-                            absy::Expression::FieldConstant(BigUint::from(3u32)).into(),
->>>>>>> e94f554f
                         )
                         .into(),
                     ),
@@ -1033,21 +925,13 @@
                         box absy::Expression::Select(
                             box absy::Expression::Identifier("a").into(),
                             box absy::RangeOrExpression::Expression(
-<<<<<<< HEAD
                                 absy::Expression::IntConstant(3usize.into()).into(),
-=======
-                                absy::Expression::FieldConstant(BigUint::from(3u32)).into(),
->>>>>>> e94f554f
                             )
                             .into(),
                         )
                         .into(),
                         box absy::RangeOrExpression::Expression(
-<<<<<<< HEAD
                             absy::Expression::IntConstant(4usize.into()).into(),
-=======
-                            absy::Expression::FieldConstant(BigUint::from(4u32)).into(),
->>>>>>> e94f554f
                         )
                         .into(),
                     ),
@@ -1057,19 +941,11 @@
                     absy::Expression::Select(
                         box absy::Expression::FunctionCall(
                             "a",
-<<<<<<< HEAD
                             vec![absy::Expression::IntConstant(3usize.into()).into()],
                         )
                         .into(),
                         box absy::RangeOrExpression::Expression(
                             absy::Expression::IntConstant(4usize.into()).into(),
-=======
-                            vec![absy::Expression::FieldConstant(BigUint::from(3u32)).into()],
-                        )
-                        .into(),
-                        box absy::RangeOrExpression::Expression(
-                            absy::Expression::FieldConstant(BigUint::from(4u32)).into(),
->>>>>>> e94f554f
                         )
                         .into(),
                     ),
@@ -1080,29 +956,17 @@
                         box absy::Expression::Select(
                             box absy::Expression::FunctionCall(
                                 "a",
-<<<<<<< HEAD
                                 vec![absy::Expression::IntConstant(3usize.into()).into()],
                             )
                             .into(),
                             box absy::RangeOrExpression::Expression(
                                 absy::Expression::IntConstant(4usize.into()).into(),
-=======
-                                vec![absy::Expression::FieldConstant(BigUint::from(3u32)).into()],
                             )
                             .into(),
-                            box absy::RangeOrExpression::Expression(
-                                absy::Expression::FieldConstant(BigUint::from(4u32)).into(),
->>>>>>> e94f554f
-                            )
-                            .into(),
                         )
                         .into(),
                         box absy::RangeOrExpression::Expression(
-<<<<<<< HEAD
                             absy::Expression::IntConstant(5usize.into()).into(),
-=======
-                            absy::Expression::FieldConstant(BigUint::from(5u32)).into(),
->>>>>>> e94f554f
                         )
                         .into(),
                     ),

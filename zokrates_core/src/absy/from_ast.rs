use crate::absy;
use crate::imports;

<<<<<<< HEAD
use crate::absy::SymbolDefinition;
use num::ToPrimitive;
=======
>>>>>>> 68b9f640
use num_bigint::BigUint;
use zokrates_pest_ast as pest;

impl<'ast> From<pest::File<'ast>> for absy::Module<'ast> {
    fn from(prog: pest::File<'ast>) -> absy::Module<'ast> {
        absy::Module::with_symbols(
            prog.structs
                .into_iter()
                .map(absy::SymbolDeclarationNode::from)
                .chain(
                    prog.constants
                        .into_iter()
                        .map(|f| absy::SymbolDeclarationNode::from(f)),
                )
                .chain(
                    prog.functions
                        .into_iter()
                        .map(absy::SymbolDeclarationNode::from),
                ),
        )
        .imports(prog.imports.into_iter().map(absy::ImportNode::from))
    }
}

impl<'ast> From<pest::ImportDirective<'ast>> for absy::ImportNode<'ast> {
    fn from(import: pest::ImportDirective<'ast>) -> absy::ImportNode<'ast> {
        use crate::absy::NodeValue;

        match import {
            pest::ImportDirective::Main(import) => {
                imports::Import::new(None, std::path::Path::new(import.source.span.as_str()))
                    .alias(import.alias.map(|a| a.span.as_str()))
                    .span(import.span)
            }
            pest::ImportDirective::From(import) => {
                let symbol_str = import.symbol.span.as_str();

                imports::Import::new(
                    Some(import.symbol.span.as_str()),
                    std::path::Path::new(import.source.span.as_str()),
                )
                .alias(import.alias.map(|a| a.span.as_str()).or(Some(symbol_str)))
                .span(import.span)
            }
        }
    }
}

impl<'ast> From<pest::StructDefinition<'ast>> for absy::SymbolDeclarationNode<'ast> {
    fn from(definition: pest::StructDefinition<'ast>) -> absy::SymbolDeclarationNode<'ast> {
        use crate::absy::NodeValue;

        let span = definition.span;

        let id = definition.id.span.as_str();

        let ty = absy::StructDefinition {
            fields: definition
                .fields
                .into_iter()
                .map(absy::StructDefinitionFieldNode::from)
                .collect(),
        }
        .span(span.clone());

        absy::SymbolDeclaration {
            id,
            symbol: absy::Symbol::Here(SymbolDefinition::Struct(ty)),
        }
        .span(span)
    }
}

impl<'ast> From<pest::StructField<'ast>> for absy::StructDefinitionFieldNode<'ast> {
    fn from(field: pest::StructField<'ast>) -> absy::StructDefinitionFieldNode<'ast> {
        use crate::absy::NodeValue;

        let span = field.span;

        let id = field.id.span.as_str();

        let ty = absy::UnresolvedTypeNode::from(field.ty);

        absy::StructDefinitionField { id, ty }.span(span)
    }
}

impl<'ast> From<pest::ConstantDefinition<'ast>> for absy::SymbolDeclarationNode<'ast> {
    fn from(definition: pest::ConstantDefinition<'ast>) -> absy::SymbolDeclarationNode<'ast> {
        use crate::absy::NodeValue;

        let span = definition.span;
        let id = definition.id.span.as_str();

        let ty = absy::ConstantDefinition {
            id,
            ty: definition.ty.into(),
            expression: definition.expression.into(),
        }
        .span(span.clone());

        absy::SymbolDeclaration {
            id,
            symbol: absy::Symbol::Here(SymbolDefinition::Constant(ty)),
        }
        .span(span)
    }
}

impl<'ast> From<pest::Function<'ast>> for absy::SymbolDeclarationNode<'ast> {
    fn from(function: pest::Function<'ast>) -> absy::SymbolDeclarationNode<'ast> {
        use crate::absy::NodeValue;

        let span = function.span;

        let signature = absy::UnresolvedSignature::new()
            .generics(
                function
                    .generics
                    .into_iter()
                    .map(absy::ConstantGenericNode::from)
                    .collect(),
            )
            .inputs(
                function
                    .parameters
                    .clone()
                    .into_iter()
                    .map(|p| absy::UnresolvedTypeNode::from(p.ty))
                    .collect(),
            )
            .outputs(
                function
                    .returns
                    .clone()
                    .into_iter()
                    .map(absy::UnresolvedTypeNode::from)
                    .collect(),
            );

        let id = function.id.span.as_str();

        let function = absy::Function {
            arguments: function
                .parameters
                .into_iter()
                .map(absy::ParameterNode::from)
                .collect(),
            statements: function
                .statements
                .into_iter()
                .flat_map(statements_from_statement)
                .collect(),
            signature,
        }
        .span(span.clone());

        absy::SymbolDeclaration {
            id,
            symbol: absy::Symbol::Here(SymbolDefinition::Function(function)),
        }
        .span(span)
    }
}

impl<'ast> From<pest::IdentifierExpression<'ast>> for absy::ConstantGenericNode<'ast> {
    fn from(g: pest::IdentifierExpression<'ast>) -> absy::ConstantGenericNode<'ast> {
        use absy::NodeValue;

        let name = g.span.as_str();

        name.span(g.span)
    }
}

impl<'ast> From<pest::Parameter<'ast>> for absy::ParameterNode<'ast> {
    fn from(param: pest::Parameter<'ast>) -> absy::ParameterNode<'ast> {
        use crate::absy::NodeValue;

        let private = param
            .visibility
            .map(|v| match v {
                pest::Visibility::Private(_) => true,
                pest::Visibility::Public(_) => false,
            })
            .unwrap_or(false);

        let variable = absy::Variable::new(
            param.id.span.as_str(),
            absy::UnresolvedTypeNode::from(param.ty),
        )
        .span(param.id.span);

        absy::Parameter::new(variable, private).span(param.span)
    }
}

fn statements_from_statement(statement: pest::Statement) -> Vec<absy::StatementNode> {
    match statement {
        pest::Statement::Definition(s) => statements_from_definition(s),
        pest::Statement::Iteration(s) => vec![absy::StatementNode::from(s)],
        pest::Statement::Assertion(s) => vec![absy::StatementNode::from(s)],
        pest::Statement::Return(s) => vec![absy::StatementNode::from(s)],
    }
}

fn statements_from_definition(definition: pest::DefinitionStatement) -> Vec<absy::StatementNode> {
    use crate::absy::NodeValue;

    let lhs = definition.lhs;

    match lhs.len() {
        1 => {
            // Definition or assignment
            let a = lhs[0].clone();

            let e: absy::ExpressionNode = absy::ExpressionNode::from(definition.expression);

            let s = match e.value {
                absy::Expression::FunctionCall(..) => absy::Statement::MultipleDefinition(
                    vec![absy::AssigneeNode::from(a.a.clone())],
                    e,
                ),
                _ => absy::Statement::Definition(absy::AssigneeNode::from(a.a.clone()), e),
            };

            match a.ty {
                Some(ty) => {
                    assert_eq!(a.a.accesses.len(), 0);

                    let declaration = absy::Statement::Declaration(
                        absy::Variable::new(
                            a.a.id.span.as_str(),
                            absy::UnresolvedTypeNode::from(ty),
                        )
                        .span(a.a.id.span.clone()),
                    )
                    .span(definition.span.clone());

                    vec![declaration, s.span(definition.span)]
                }
                None => {
                    // Assignment
                    vec![s.span(definition.span)]
                }
            }
        }
        _ => {
            // Multidefinition
            let declarations = lhs.clone().into_iter().filter(|i| i.ty.is_some()).map(|a| {
                let ty = a.ty;
                let a = a.a;

                assert_eq!(a.accesses.len(), 0);
                absy::Statement::Declaration(
                    absy::Variable::new(
                        a.id.span.as_str(),
                        absy::UnresolvedTypeNode::from(ty.unwrap()),
                    )
                    .span(a.id.span),
                )
                .span(a.span)
            });
            let lhs = lhs
                .into_iter()
                .map(|i| absy::Assignee::Identifier(i.a.id.span.as_str()).span(i.a.id.span))
                .collect();

            let multi_def = absy::Statement::MultipleDefinition(
                lhs,
                absy::ExpressionNode::from(definition.expression),
            )
            .span(definition.span);

            declarations.chain(std::iter::once(multi_def)).collect()
        }
    }
}

impl<'ast> From<pest::ReturnStatement<'ast>> for absy::StatementNode<'ast> {
    fn from(statement: pest::ReturnStatement<'ast>) -> absy::StatementNode<'ast> {
        use crate::absy::NodeValue;

        absy::Statement::Return(
            absy::ExpressionList {
                expressions: statement
                    .expressions
                    .into_iter()
                    .map(absy::ExpressionNode::from)
                    .collect(),
            }
            .span(statement.span.clone()),
        )
        .span(statement.span)
    }
}

impl<'ast> From<pest::AssertionStatement<'ast>> for absy::StatementNode<'ast> {
    fn from(statement: pest::AssertionStatement<'ast>) -> absy::StatementNode<'ast> {
        use crate::absy::NodeValue;

        absy::Statement::Assertion(absy::ExpressionNode::from(statement.expression))
            .span(statement.span)
    }
}

impl<'ast> From<pest::IterationStatement<'ast>> for absy::StatementNode<'ast> {
    fn from(statement: pest::IterationStatement<'ast>) -> absy::StatementNode<'ast> {
        use crate::absy::NodeValue;
        let from = absy::ExpressionNode::from(statement.from);
        let to = absy::ExpressionNode::from(statement.to);
        let index = statement.index.span.as_str();
        let ty = absy::UnresolvedTypeNode::from(statement.ty);
        let statements: Vec<absy::StatementNode<'ast>> = statement
            .statements
            .into_iter()
            .flat_map(statements_from_statement)
            .collect();

        let var = absy::Variable::new(index, ty).span(statement.index.span);

        absy::Statement::For(var, from, to, statements).span(statement.span)
    }
}

impl<'ast> From<pest::Expression<'ast>> for absy::ExpressionNode<'ast> {
    fn from(expression: pest::Expression<'ast>) -> absy::ExpressionNode<'ast> {
        match expression {
            pest::Expression::Binary(e) => absy::ExpressionNode::from(e),
            pest::Expression::Ternary(e) => absy::ExpressionNode::from(e),
            pest::Expression::Literal(e) => absy::ExpressionNode::from(e),
            pest::Expression::Identifier(e) => absy::ExpressionNode::from(e),
            pest::Expression::Postfix(e) => absy::ExpressionNode::from(e),
            pest::Expression::InlineArray(e) => absy::ExpressionNode::from(e),
            pest::Expression::InlineStruct(e) => absy::ExpressionNode::from(e),
            pest::Expression::ArrayInitializer(e) => absy::ExpressionNode::from(e),
            pest::Expression::Unary(e) => absy::ExpressionNode::from(e),
        }
    }
}

impl<'ast> From<pest::BinaryExpression<'ast>> for absy::ExpressionNode<'ast> {
    fn from(expression: pest::BinaryExpression<'ast>) -> absy::ExpressionNode<'ast> {
        use crate::absy::NodeValue;
        match expression.op {
            pest::BinaryOperator::Add => absy::Expression::Add(
                box absy::ExpressionNode::from(*expression.left),
                box absy::ExpressionNode::from(*expression.right),
            ),
            pest::BinaryOperator::Sub => absy::Expression::Sub(
                box absy::ExpressionNode::from(*expression.left),
                box absy::ExpressionNode::from(*expression.right),
            ),
            pest::BinaryOperator::Mul => absy::Expression::Mult(
                box absy::ExpressionNode::from(*expression.left),
                box absy::ExpressionNode::from(*expression.right),
            ),
            pest::BinaryOperator::Div => absy::Expression::Div(
                box absy::ExpressionNode::from(*expression.left),
                box absy::ExpressionNode::from(*expression.right),
            ),
            pest::BinaryOperator::Rem => absy::Expression::Rem(
                box absy::ExpressionNode::from(*expression.left),
                box absy::ExpressionNode::from(*expression.right),
            ),
            pest::BinaryOperator::Eq => absy::Expression::Eq(
                box absy::ExpressionNode::from(*expression.left),
                box absy::ExpressionNode::from(*expression.right),
            ),
            pest::BinaryOperator::Lt => absy::Expression::Lt(
                box absy::ExpressionNode::from(*expression.left),
                box absy::ExpressionNode::from(*expression.right),
            ),
            pest::BinaryOperator::Lte => absy::Expression::Le(
                box absy::ExpressionNode::from(*expression.left),
                box absy::ExpressionNode::from(*expression.right),
            ),
            pest::BinaryOperator::Gt => absy::Expression::Gt(
                box absy::ExpressionNode::from(*expression.left),
                box absy::ExpressionNode::from(*expression.right),
            ),
            pest::BinaryOperator::Gte => absy::Expression::Ge(
                box absy::ExpressionNode::from(*expression.left),
                box absy::ExpressionNode::from(*expression.right),
            ),
            pest::BinaryOperator::And => absy::Expression::And(
                box absy::ExpressionNode::from(*expression.left),
                box absy::ExpressionNode::from(*expression.right),
            ),
            pest::BinaryOperator::Or => absy::Expression::Or(
                box absy::ExpressionNode::from(*expression.left),
                box absy::ExpressionNode::from(*expression.right),
            ),
            pest::BinaryOperator::Pow => absy::Expression::Pow(
                box absy::ExpressionNode::from(*expression.left),
                box absy::ExpressionNode::from(*expression.right),
            ),
            pest::BinaryOperator::BitXor => absy::Expression::BitXor(
                box absy::ExpressionNode::from(*expression.left),
                box absy::ExpressionNode::from(*expression.right),
            ),
            pest::BinaryOperator::LeftShift => absy::Expression::LeftShift(
                box absy::ExpressionNode::from(*expression.left),
                box absy::ExpressionNode::from(*expression.right),
            ),
            pest::BinaryOperator::RightShift => absy::Expression::RightShift(
                box absy::ExpressionNode::from(*expression.left),
                box absy::ExpressionNode::from(*expression.right),
            ),
            pest::BinaryOperator::BitAnd => absy::Expression::BitAnd(
                box absy::ExpressionNode::from(*expression.left),
                box absy::ExpressionNode::from(*expression.right),
            ),
            pest::BinaryOperator::BitOr => absy::Expression::BitOr(
                box absy::ExpressionNode::from(*expression.left),
                box absy::ExpressionNode::from(*expression.right),
            ),
            // rewrite (a != b)` as `!(a == b)`
            pest::BinaryOperator::NotEq => absy::Expression::Not(
                box absy::Expression::Eq(
                    box absy::ExpressionNode::from(*expression.left),
                    box absy::ExpressionNode::from(*expression.right),
                )
                .span(expression.span.clone()),
            ),
        }
        .span(expression.span)
    }
}

impl<'ast> From<pest::TernaryExpression<'ast>> for absy::ExpressionNode<'ast> {
    fn from(expression: pest::TernaryExpression<'ast>) -> absy::ExpressionNode<'ast> {
        use crate::absy::NodeValue;
        absy::Expression::IfElse(
            box absy::ExpressionNode::from(*expression.first),
            box absy::ExpressionNode::from(*expression.second),
            box absy::ExpressionNode::from(*expression.third),
        )
        .span(expression.span)
    }
}

impl<'ast> From<pest::Spread<'ast>> for absy::SpreadNode<'ast> {
    fn from(spread: pest::Spread<'ast>) -> absy::SpreadNode<'ast> {
        use crate::absy::NodeValue;
        absy::Spread {
            expression: absy::ExpressionNode::from(spread.expression),
        }
        .span(spread.span)
    }
}

impl<'ast> From<pest::Range<'ast>> for absy::RangeNode<'ast> {
    fn from(range: pest::Range<'ast>) -> absy::RangeNode<'ast> {
        use crate::absy::NodeValue;

        let from = range.from.map(|e| absy::ExpressionNode::from(e.0));

        let to = range.to.map(|e| absy::ExpressionNode::from(e.0));

        absy::Range { from, to }.span(range.span)
    }
}

impl<'ast> From<pest::RangeOrExpression<'ast>> for absy::RangeOrExpression<'ast> {
    fn from(range_or_expression: pest::RangeOrExpression<'ast>) -> absy::RangeOrExpression<'ast> {
        match range_or_expression {
            pest::RangeOrExpression::Expression(e) => {
                absy::RangeOrExpression::Expression(absy::ExpressionNode::from(e))
            }
            pest::RangeOrExpression::Range(r) => {
                absy::RangeOrExpression::Range(absy::RangeNode::from(r))
            }
        }
    }
}

impl<'ast> From<pest::SpreadOrExpression<'ast>> for absy::SpreadOrExpression<'ast> {
    fn from(
        spread_or_expression: pest::SpreadOrExpression<'ast>,
    ) -> absy::SpreadOrExpression<'ast> {
        match spread_or_expression {
            pest::SpreadOrExpression::Expression(e) => {
                absy::SpreadOrExpression::Expression(absy::ExpressionNode::from(e))
            }
            pest::SpreadOrExpression::Spread(s) => {
                absy::SpreadOrExpression::Spread(absy::SpreadNode::from(s))
            }
        }
    }
}

impl<'ast> From<pest::InlineArrayExpression<'ast>> for absy::ExpressionNode<'ast> {
    fn from(array: pest::InlineArrayExpression<'ast>) -> absy::ExpressionNode<'ast> {
        use crate::absy::NodeValue;
        absy::Expression::InlineArray(
            array
                .expressions
                .into_iter()
                .map(absy::SpreadOrExpression::from)
                .collect(),
        )
        .span(array.span)
    }
}

impl<'ast> From<pest::InlineStructExpression<'ast>> for absy::ExpressionNode<'ast> {
    fn from(s: pest::InlineStructExpression<'ast>) -> absy::ExpressionNode<'ast> {
        use crate::absy::NodeValue;
        absy::Expression::InlineStruct(
            s.ty.span.as_str().to_string(),
            s.members
                .into_iter()
                .map(|member| {
                    (
                        member.id.span.as_str(),
                        absy::ExpressionNode::from(member.expression),
                    )
                })
                .collect(),
        )
        .span(s.span)
    }
}

impl<'ast> From<pest::ArrayInitializerExpression<'ast>> for absy::ExpressionNode<'ast> {
    fn from(initializer: pest::ArrayInitializerExpression<'ast>) -> absy::ExpressionNode<'ast> {
        use crate::absy::NodeValue;

        let value = absy::ExpressionNode::from(*initializer.value);
        let count = absy::ExpressionNode::from(*initializer.count);
        absy::Expression::ArrayInitializer(box value, box count).span(initializer.span)
    }
}

impl<'ast> From<pest::UnaryExpression<'ast>> for absy::ExpressionNode<'ast> {
    fn from(unary: pest::UnaryExpression<'ast>) -> absy::ExpressionNode<'ast> {
        use crate::absy::NodeValue;

        match unary.op {
            pest::UnaryOperator::Not(_) => {
                absy::Expression::Not(Box::new(absy::ExpressionNode::from(*unary.expression)))
            }
        }
        .span(unary.span)
    }
}

impl<'ast> From<pest::PostfixExpression<'ast>> for absy::ExpressionNode<'ast> {
    fn from(expression: pest::PostfixExpression<'ast>) -> absy::ExpressionNode<'ast> {
        use crate::absy::NodeValue;

        let id_str = expression.id.span.as_str();
        let id = absy::ExpressionNode::from(expression.id);

        // pest::PostFixExpression contains an array of "accesses": `a(34)[42]` is represented as `[a, [Call(34), Select(42)]]`, but absy::ExpressionNode
        // is recursive, so it is `Select(Call(a, 34), 42)`. We apply this transformation here

        // we start with the id, and we fold the array of accesses by wrapping the current value
        expression.accesses.into_iter().fold(id, |acc, a| match a {
            pest::Access::Call(a) => match acc.value {
                absy::Expression::Identifier(_) => absy::Expression::FunctionCall(
                    &id_str,
                    a.explicit_generics.map(|explicit_generics| {
                        explicit_generics
                            .values
                            .into_iter()
                            .map(|i| match i {
                                pest::ConstantGenericValue::Underscore(_) => None,
                                pest::ConstantGenericValue::Value(v) => {
                                    Some(absy::ExpressionNode::from(v))
                                }
                                pest::ConstantGenericValue::Identifier(i) => {
                                    Some(absy::Expression::Identifier(i.span.as_str()).span(i.span))
                                }
                            })
                            .collect()
                    }),
                    a.arguments
                        .expressions
                        .into_iter()
                        .map(absy::ExpressionNode::from)
                        .collect(),
                ),
                e => unimplemented!("only identifiers are callable, found \"{}\"", e),
            }
            .span(a.span),
            pest::Access::Select(a) => {
                absy::Expression::Select(box acc, box absy::RangeOrExpression::from(a.expression))
                    .span(a.span)
            }
            pest::Access::Member(m) => {
                absy::Expression::Member(box acc, box m.id.span.as_str()).span(m.span)
            }
        })
    }
}

impl<'ast> From<pest::DecimalLiteralExpression<'ast>> for absy::ExpressionNode<'ast> {
    fn from(expression: pest::DecimalLiteralExpression<'ast>) -> absy::ExpressionNode<'ast> {
        use crate::absy::NodeValue;

        match expression.suffix {
            Some(suffix) => match suffix {
                pest::DecimalSuffix::Field(_) => absy::Expression::FieldConstant(
                    BigUint::parse_bytes(&expression.value.span.as_str().as_bytes(), 10).unwrap(),
                ),
                pest::DecimalSuffix::U32(_) => {
                    absy::Expression::U32Constant(expression.value.span.as_str().parse().unwrap())
                }
                pest::DecimalSuffix::U16(_) => {
                    absy::Expression::U16Constant(expression.value.span.as_str().parse().unwrap())
                }
                pest::DecimalSuffix::U8(_) => {
                    absy::Expression::U8Constant(expression.value.span.as_str().parse().unwrap())
                }
            }
            .span(expression.span),
            None => absy::Expression::IntConstant(
                BigUint::parse_bytes(&expression.value.span.as_str().as_bytes(), 10).unwrap(),
            )
            .span(expression.span),
        }
    }
}

impl<'ast> From<pest::HexLiteralExpression<'ast>> for absy::ExpressionNode<'ast> {
    fn from(expression: pest::HexLiteralExpression<'ast>) -> absy::ExpressionNode<'ast> {
        use crate::absy::NodeValue;

        match expression.value {
            pest::HexNumberExpression::U32(e) => {
                absy::Expression::U32Constant(u32::from_str_radix(&e.span.as_str(), 16).unwrap())
            }
            pest::HexNumberExpression::U16(e) => {
                absy::Expression::U16Constant(u16::from_str_radix(&e.span.as_str(), 16).unwrap())
            }
            pest::HexNumberExpression::U8(e) => {
                absy::Expression::U8Constant(u8::from_str_radix(&e.span.as_str(), 16).unwrap())
            }
        }
        .span(expression.span)
    }
}

impl<'ast> From<pest::LiteralExpression<'ast>> for absy::ExpressionNode<'ast> {
    fn from(expression: pest::LiteralExpression<'ast>) -> absy::ExpressionNode<'ast> {
        use crate::absy::NodeValue;

        match expression {
            pest::LiteralExpression::BooleanLiteral(c) => {
                absy::Expression::BooleanConstant(c.value.parse().unwrap()).span(c.span)
            }
            pest::LiteralExpression::DecimalLiteral(n) => absy::ExpressionNode::from(n),
            pest::LiteralExpression::HexLiteral(n) => absy::ExpressionNode::from(n),
        }
    }
}

impl<'ast> From<pest::IdentifierExpression<'ast>> for absy::ExpressionNode<'ast> {
    fn from(expression: pest::IdentifierExpression<'ast>) -> absy::ExpressionNode<'ast> {
        use crate::absy::NodeValue;
        absy::Expression::Identifier(expression.span.as_str()).span(expression.span)
    }
}

impl<'ast> From<pest::IdentifierExpression<'ast>> for absy::AssigneeNode<'ast> {
    fn from(expression: pest::IdentifierExpression<'ast>) -> absy::AssigneeNode<'ast> {
        use crate::absy::NodeValue;

        absy::Assignee::Identifier(expression.span.as_str()).span(expression.span)
    }
}

impl<'ast> From<pest::Assignee<'ast>> for absy::AssigneeNode<'ast> {
    fn from(assignee: pest::Assignee<'ast>) -> absy::AssigneeNode<'ast> {
        use crate::absy::NodeValue;

        let a = absy::AssigneeNode::from(assignee.id);
        let span = assignee.span;

        assignee.accesses.into_iter().fold(a, |acc, s| {
            match s {
                pest::AssigneeAccess::Select(s) => {
                    absy::Assignee::Select(box acc, box absy::RangeOrExpression::from(s.expression))
                }
                pest::AssigneeAccess::Member(m) => {
                    absy::Assignee::Member(box acc, box m.id.span.as_str())
                }
            }
            .span(span.clone())
        })
    }
}

impl<'ast> From<pest::Type<'ast>> for absy::UnresolvedTypeNode<'ast> {
    fn from(t: pest::Type<'ast>) -> absy::UnresolvedTypeNode<'ast> {
        use crate::absy::types::UnresolvedType;
        use crate::absy::NodeValue;

        match t {
            pest::Type::Basic(t) => match t {
                pest::BasicType::Field(t) => UnresolvedType::FieldElement.span(t.span),
                pest::BasicType::Boolean(t) => UnresolvedType::Boolean.span(t.span),
                pest::BasicType::U8(t) => UnresolvedType::Uint(8).span(t.span),
                pest::BasicType::U16(t) => UnresolvedType::Uint(16).span(t.span),
                pest::BasicType::U32(t) => UnresolvedType::Uint(32).span(t.span),
            },
            pest::Type::Array(t) => {
                let inner_type = match t.ty {
                    pest::BasicOrStructType::Basic(t) => match t {
                        pest::BasicType::Field(t) => UnresolvedType::FieldElement.span(t.span),
                        pest::BasicType::Boolean(t) => UnresolvedType::Boolean.span(t.span),
                        pest::BasicType::U8(t) => UnresolvedType::Uint(8).span(t.span),
                        pest::BasicType::U16(t) => UnresolvedType::Uint(16).span(t.span),
                        pest::BasicType::U32(t) => UnresolvedType::Uint(32).span(t.span),
                    },
                    pest::BasicOrStructType::Struct(t) => {
                        UnresolvedType::User(t.span.as_str().to_string()).span(t.span)
                    }
                };

                let span = t.span;

                t.dimensions
                    .into_iter()
                    .map(absy::ExpressionNode::from)
                    .rev()
                    .fold(None, |acc, s| match acc {
                        None => Some(UnresolvedType::array(inner_type.clone(), s)),
                        Some(acc) => Some(UnresolvedType::array(acc.span(span.clone()), s)),
                    })
                    .unwrap()
                    .span(span.clone())
            }
            pest::Type::Struct(s) => {
                UnresolvedType::User(s.id.span.as_str().to_string()).span(s.span)
            }
        }
    }
}

#[cfg(test)]
mod tests {
    use super::*;
    use crate::absy::types::{UnresolvedSignature, UnresolvedType};
    use crate::absy::NodeValue;

    #[test]
    fn return_forty_two() {
        let source = "def main() -> field: return 42";
        let ast = pest::generate_ast(&source).unwrap();
        let expected: absy::Module = absy::Module {
            symbols: vec![absy::SymbolDeclaration {
                id: &source[4..8],
                symbol: absy::Symbol::Here(SymbolDefinition::Function(
                    absy::Function {
                        arguments: vec![],
                        statements: vec![absy::Statement::Return(
                            absy::ExpressionList {
                                expressions: vec![
                                    absy::Expression::IntConstant(42usize.into()).into()
                                ],
                            }
                            .into(),
                        )
                        .into()],
                        signature: UnresolvedSignature::new()
                            .inputs(vec![])
                            .outputs(vec![UnresolvedType::FieldElement.mock()]),
                    }
                    .into(),
                )),
            }
            .into()],
            imports: vec![],
        };
        assert_eq!(absy::Module::from(ast), expected);
    }

    #[test]
    fn return_true() {
        let source = "def main() -> bool: return true";
        let ast = pest::generate_ast(&source).unwrap();
        let expected: absy::Module = absy::Module {
            symbols: vec![absy::SymbolDeclaration {
                id: &source[4..8],
                symbol: absy::Symbol::Here(SymbolDefinition::Function(
                    absy::Function {
                        arguments: vec![],
                        statements: vec![absy::Statement::Return(
                            absy::ExpressionList {
                                expressions: vec![absy::Expression::BooleanConstant(true).into()],
                            }
                            .into(),
                        )
                        .into()],
                        signature: UnresolvedSignature::new()
                            .inputs(vec![])
                            .outputs(vec![UnresolvedType::Boolean.mock()]),
                    }
                    .into(),
                )),
            }
            .into()],
            imports: vec![],
        };
        assert_eq!(absy::Module::from(ast), expected);
    }

    #[test]
    fn arguments() {
        let source = "def main(private field a, bool b) -> field: return 42";
        let ast = pest::generate_ast(&source).unwrap();

        let expected: absy::Module = absy::Module {
            symbols: vec![absy::SymbolDeclaration {
                id: &source[4..8],
                symbol: absy::Symbol::Here(SymbolDefinition::Function(
                    absy::Function {
                        arguments: vec![
                            absy::Parameter::private(
                                absy::Variable::new(
                                    &source[23..24],
                                    UnresolvedType::FieldElement.mock(),
                                )
                                .into(),
                            )
                            .into(),
                            absy::Parameter::public(
                                absy::Variable::new(
                                    &source[31..32],
                                    UnresolvedType::Boolean.mock(),
                                )
                                .into(),
                            )
                            .into(),
                        ],
                        statements: vec![absy::Statement::Return(
                            absy::ExpressionList {
                                expressions: vec![
                                    absy::Expression::IntConstant(42usize.into()).into()
                                ],
                            }
                            .into(),
                        )
                        .into()],
                        signature: UnresolvedSignature::new()
                            .inputs(vec![
                                UnresolvedType::FieldElement.mock(),
                                UnresolvedType::Boolean.mock(),
                            ])
                            .outputs(vec![UnresolvedType::FieldElement.mock()]),
                    }
                    .into(),
                )),
            }
            .into()],
            imports: vec![],
        };

        assert_eq!(absy::Module::from(ast), expected);
    }

    mod types {
        use super::*;

        /// Helper method to generate the ast for `def main(private {ty} a): return` which we use to check ty
        fn wrap(ty: UnresolvedType<'static>) -> absy::Module<'static> {
            absy::Module {
                symbols: vec![absy::SymbolDeclaration {
                    id: "main",
                    symbol: absy::Symbol::Here(SymbolDefinition::Function(
                        absy::Function {
                            arguments: vec![absy::Parameter::private(
                                absy::Variable::new("a", ty.clone().mock()).into(),
                            )
                            .into()],
                            statements: vec![absy::Statement::Return(
                                absy::ExpressionList {
                                    expressions: vec![],
                                }
                                .into(),
                            )
                            .into()],
                            signature: UnresolvedSignature::new().inputs(vec![ty.mock()]),
                        }
                        .into(),
                    )),
                }
                .into()],
                imports: vec![],
            }
        }

        #[test]
        fn array() {
            let vectors = vec![
                ("field", UnresolvedType::FieldElement),
                ("bool", UnresolvedType::Boolean),
                (
                    "field[2]",
                    absy::UnresolvedType::Array(
                        box absy::UnresolvedType::FieldElement.mock(),
                        absy::Expression::IntConstant(2usize.into()).mock(),
                    ),
                ),
                (
                    "field[2][3]",
                    absy::UnresolvedType::Array(
                        box absy::UnresolvedType::Array(
                            box absy::UnresolvedType::FieldElement.mock(),
                            absy::Expression::IntConstant(3usize.into()).mock(),
                        )
                        .mock(),
                        absy::Expression::IntConstant(2usize.into()).mock(),
                    ),
                ),
                (
                    "bool[2][3u32]",
                    absy::UnresolvedType::Array(
                        box absy::UnresolvedType::Array(
                            box absy::UnresolvedType::Boolean.mock(),
                            absy::Expression::U32Constant(3u32).mock(),
                        )
                        .mock(),
                        absy::Expression::IntConstant(2usize.into()).mock(),
                    ),
                ),
            ];

            for (ty, expected) in vectors {
                let source = format!("def main(private {} a): return", ty);
                let expected = wrap(expected);
                let ast = pest::generate_ast(&source).unwrap();
                assert_eq!(absy::Module::from(ast), expected);
            }
        }
    }

    mod postfix {
        use super::*;
        fn wrap(expression: absy::Expression<'static>) -> absy::Module {
            absy::Module {
                symbols: vec![absy::SymbolDeclaration {
                    id: "main",
                    symbol: absy::Symbol::Here(SymbolDefinition::Function(
                        absy::Function {
                            arguments: vec![],
                            statements: vec![absy::Statement::Return(
                                absy::ExpressionList {
                                    expressions: vec![expression.into()],
                                }
                                .into(),
                            )
                            .into()],
                            signature: UnresolvedSignature::new(),
                        }
                        .into(),
                    )),
                }
                .into()],
                imports: vec![],
            }
        }

        #[test]
        fn success() {
            // we basically accept `()?[]*` : an optional call at first, then only array accesses

            let vectors = vec![
                ("a", absy::Expression::Identifier("a")),
                (
                    "a[3]",
                    absy::Expression::Select(
                        box absy::Expression::Identifier("a").into(),
                        box absy::RangeOrExpression::Expression(
                            absy::Expression::IntConstant(3usize.into()).into(),
                        ),
                    ),
                ),
                (
                    "a[3][4]",
                    absy::Expression::Select(
                        box absy::Expression::Select(
                            box absy::Expression::Identifier("a").into(),
                            box absy::RangeOrExpression::Expression(
                                absy::Expression::IntConstant(3usize.into()).into(),
                            ),
                        )
                        .into(),
                        box absy::RangeOrExpression::Expression(
                            absy::Expression::IntConstant(4usize.into()).into(),
                        ),
                    ),
                ),
                (
                    "a(3)[4]",
                    absy::Expression::Select(
                        box absy::Expression::FunctionCall(
                            "a",
                            None,
                            vec![absy::Expression::IntConstant(3usize.into()).into()],
                        )
                        .into(),
                        box absy::RangeOrExpression::Expression(
                            absy::Expression::IntConstant(4usize.into()).into(),
                        ),
                    ),
                ),
                (
                    "a(3)[4][5]",
                    absy::Expression::Select(
                        box absy::Expression::Select(
                            box absy::Expression::FunctionCall(
                                "a",
                                None,
                                vec![absy::Expression::IntConstant(3usize.into()).into()],
                            )
                            .into(),
                            box absy::RangeOrExpression::Expression(
                                absy::Expression::IntConstant(4usize.into()).into(),
                            ),
                        )
                        .into(),
                        box absy::RangeOrExpression::Expression(
                            absy::Expression::IntConstant(5usize.into()).into(),
                        ),
                    ),
                ),
            ];

            for (source, expected) in vectors {
                let source = format!("def main(): return {}", source);
                let expected = wrap(expected);
                let ast = pest::generate_ast(&source).unwrap();
                assert_eq!(absy::Module::from(ast), expected);
            }
        }

        #[test]
        #[should_panic]
        fn call_array_element() {
            // a call after an array access should be rejected
            let source = "def main(): return a[2](3)";
            let ast = pest::generate_ast(&source).unwrap();
            absy::Module::from(ast);
        }

        #[test]
        #[should_panic]
        fn call_call_result() {
            // a call after a call should be rejected
            let source = "def main(): return a(2)(3)";
            let ast = pest::generate_ast(&source).unwrap();
            absy::Module::from(ast);
        }
    }
    #[test]
    fn declarations() {
        use self::pest::Span;

        let span = Span::new(&"", 0, 0).unwrap();

        // For different definitions, we generate declarations
        // Case 1: `id = expr` where `expr` is not a function call
        // This is a simple assignment, doesn't implicitely declare a variable
        // A `Definition` is generated and no `Declaration`s

        let definition = pest::DefinitionStatement {
            lhs: vec![pest::OptionallyTypedAssignee {
                ty: None,
                a: pest::Assignee {
                    id: pest::IdentifierExpression {
                        value: String::from("a"),
                        span: span.clone(),
                    },
                    accesses: vec![],
                    span: span.clone(),
                },
                span: span.clone(),
            }],
            expression: pest::Expression::Literal(pest::LiteralExpression::DecimalLiteral(
                pest::DecimalLiteralExpression {
                    value: pest::DecimalNumber {
                        span: Span::new(&"1", 0, 1).unwrap(),
                    },
                    suffix: None,
                    span: span.clone(),
                },
            )),
            span: span.clone(),
        };

        let statements: Vec<absy::StatementNode> = statements_from_definition(definition);

        assert_eq!(statements.len(), 1);
        match &statements[0].value {
            absy::Statement::Definition(..) => {}
            s => {
                panic!("should be a Definition, found {}", s);
            }
        };

        // Case 2: `id = expr` where `expr` is a function call
        // A MultiDef is generated

        let definition = pest::DefinitionStatement {
            lhs: vec![pest::OptionallyTypedAssignee {
                ty: None,
                a: pest::Assignee {
                    id: pest::IdentifierExpression {
                        value: String::from("a"),
                        span: span.clone(),
                    },
                    accesses: vec![],
                    span: span.clone(),
                },
                span: span.clone(),
            }],
            expression: pest::Expression::Postfix(pest::PostfixExpression {
                id: pest::IdentifierExpression {
                    value: String::from("foo"),
                    span: span.clone(),
                },
                accesses: vec![pest::Access::Call(pest::CallAccess {
                    explicit_generics: None,
                    arguments: pest::Arguments {
                        expressions: vec![],
                        span: span.clone(),
                    },
                    span: span.clone(),
                })],
                span: span.clone(),
            }),
            span: span.clone(),
        };

        let statements: Vec<absy::StatementNode> = statements_from_definition(definition);

        assert_eq!(statements.len(), 1);
        match &statements[0].value {
            absy::Statement::MultipleDefinition(..) => {}
            s => {
                panic!("should be a Definition, found {}", s);
            }
        };
        // Case 3: `ids = expr` where `expr` is a function call
        // This implicitely declares all variables which are type annotated

        // `field a, b = foo()`

        let definition = pest::DefinitionStatement {
            lhs: vec![
                pest::OptionallyTypedAssignee {
                    ty: Some(pest::Type::Basic(pest::BasicType::Field(pest::FieldType {
                        span: span.clone(),
                    }))),
                    a: pest::Assignee {
                        id: pest::IdentifierExpression {
                            value: String::from("a"),
                            span: span.clone(),
                        },
                        accesses: vec![],
                        span: span.clone(),
                    },
                    span: span.clone(),
                },
                pest::OptionallyTypedAssignee {
                    ty: None,
                    a: pest::Assignee {
                        id: pest::IdentifierExpression {
                            value: String::from("b"),
                            span: span.clone(),
                        },
                        accesses: vec![],
                        span: span.clone(),
                    },
                    span: span.clone(),
                },
            ],
            expression: pest::Expression::Postfix(pest::PostfixExpression {
                id: pest::IdentifierExpression {
                    value: String::from("foo"),
                    span: span.clone(),
                },
                accesses: vec![pest::Access::Call(pest::CallAccess {
                    explicit_generics: None,
                    arguments: pest::Arguments {
                        expressions: vec![],
                        span: span.clone(),
                    },
                    span: span.clone(),
                })],
                span: span.clone(),
            }),
            span: span.clone(),
        };

        let statements: Vec<absy::StatementNode> = statements_from_definition(definition);

        assert_eq!(statements.len(), 2);
        match &statements[1].value {
            absy::Statement::MultipleDefinition(..) => {}
            s => {
                panic!("should be a Definition, found {}", s);
            }
        };
    }
}<|MERGE_RESOLUTION|>--- conflicted
+++ resolved
@@ -1,11 +1,7 @@
 use crate::absy;
 use crate::imports;
 
-<<<<<<< HEAD
 use crate::absy::SymbolDefinition;
-use num::ToPrimitive;
-=======
->>>>>>> 68b9f640
 use num_bigint::BigUint;
 use zokrates_pest_ast as pest;
 
@@ -18,7 +14,7 @@
                 .chain(
                     prog.constants
                         .into_iter()
-                        .map(|f| absy::SymbolDeclarationNode::from(f)),
+                        .map(absy::SymbolDeclarationNode::from),
                 )
                 .chain(
                     prog.functions

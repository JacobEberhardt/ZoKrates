//! Module containing the complete compilation pipeline.
//!
//! @file compile.rs
//! @author Thibaut Schaeffer <thibaut@schaeff.fr>
//! @date 2018
use absy::{Module, ModuleId, Program};
use flatten::Flattener;
use imports::{self, Importer};
use ir;
use macros;
use macros::process_macros;
use semantics::{self, Checker};
use static_analysis::Analyse;
use std::collections::HashMap;
use std::fmt;
use std::io;
use std::path::PathBuf;
use typed_absy::abi::Abi;
use typed_arena::Arena;
use zir::ZirProgram;
use zokrates_common::Resolver;
use zokrates_field::Field;
use zokrates_pest_ast as pest;

#[derive(Debug)]
pub struct CompilationArtifacts<T: Field> {
    prog: ir::Prog<T>,
    abi: Abi,
}

impl<T: Field> CompilationArtifacts<T> {
    pub fn prog(&self) -> &ir::Prog<T> {
        &self.prog
    }

    pub fn abi(&self) -> &Abi {
        &self.abi
    }
}

#[derive(Debug)]
pub struct CompileErrors(pub Vec<CompileError>);

impl From<CompileError> for CompileErrors {
    fn from(e: CompileError) -> CompileErrors {
        CompileErrors(vec![e])
    }
}

#[derive(Debug)]
pub enum CompileErrorInner {
    ParserError(pest::Error),
    ImportError(imports::Error),
    MacroError(macros::Error),
    SemanticError(semantics::ErrorInner),
    ReadError(io::Error),
}

impl CompileErrorInner {
    pub fn in_file(self, context: &PathBuf) -> CompileError {
        CompileError {
            value: self,
            file: context.clone(),
        }
    }
}

#[derive(Debug)]
pub struct CompileError {
    file: PathBuf,
    value: CompileErrorInner,
}

impl CompileError {
    pub fn file(&self) -> &PathBuf {
        &self.file
    }

    pub fn value(&self) -> &CompileErrorInner {
        &self.value
    }
}

impl CompileErrors {
    pub fn with_context(self, file: PathBuf) -> Self {
        CompileErrors(
            self.0
                .into_iter()
                .map(|e| CompileError {
                    file: file.clone(),
                    ..e
                })
                .collect(),
        )
    }
}

impl From<pest::Error> for CompileErrorInner {
    fn from(error: pest::Error) -> Self {
        CompileErrorInner::ParserError(error)
    }
}

impl From<imports::Error> for CompileErrorInner {
    fn from(error: imports::Error) -> Self {
        CompileErrorInner::ImportError(error)
    }
}

impl From<io::Error> for CompileErrorInner {
    fn from(error: io::Error) -> Self {
        CompileErrorInner::ReadError(error)
    }
}

impl From<macros::Error> for CompileErrorInner {
    fn from(error: macros::Error) -> Self {
        CompileErrorInner::MacroError(error)
    }
}

impl From<semantics::Error> for CompileError {
    fn from(error: semantics::Error) -> Self {
        CompileError {
            value: CompileErrorInner::SemanticError(error.inner),
            file: error.module_id,
        }
    }
}

impl fmt::Display for CompileErrorInner {
    fn fmt(&self, f: &mut fmt::Formatter) -> fmt::Result {
        match *self {
            CompileErrorInner::ParserError(ref e) => write!(f, "{}", e),
            CompileErrorInner::MacroError(ref e) => write!(f, "{}", e),
            CompileErrorInner::SemanticError(ref e) => write!(f, "{}", e),
            CompileErrorInner::ReadError(ref e) => write!(f, "{}", e),
            CompileErrorInner::ImportError(ref e) => write!(f, "{}", e),
        }
    }
}

type FilePath = PathBuf;

pub fn compile<T: Field, E: Into<imports::Error>>(
    source: String,
    location: FilePath,
    resolver: Option<&dyn Resolver<E>>,
) -> Result<CompilationArtifacts<T>, CompileErrors> {
    let arena = Arena::new();

    let (typed_ast, abi) = check_with_arena(source, location, resolver, &arena)?;

    // flatten input program
    let program_flattened = Flattener::flatten(typed_ast);

    // analyse (constant propagation after call resolution)
    let program_flattened = program_flattened.analyse();

    // convert to ir
    let ir_prog = ir::Prog::from(program_flattened);

    // optimize
    let optimized_ir_prog = ir_prog.optimize();

    // analyse (check for unused constraints)
    let optimized_ir_prog = optimized_ir_prog.analyse();

    Ok(CompilationArtifacts {
        prog: optimized_ir_prog,
        abi,
    })
}

pub fn check<'ast, T: Field, E: Into<imports::Error>>(
    source: String,
    location: FilePath,
    resolver: Option<&dyn Resolver<E>>,
) -> Result<(), CompileErrors> {
    let arena = Arena::new();

    check_with_arena::<T, _>(source, location, resolver, &arena).map(|_| ())
}

fn check_with_arena<'ast, T: Field, E: Into<imports::Error>>(
    source: String,
    location: FilePath,
    resolver: Option<&dyn Resolver<E>>,
    arena: &'ast Arena<String>,
) -> Result<(ZirProgram<'ast, T>, Abi), CompileErrors> {
    let source = arena.alloc(source);
    let compiled = compile_program::<T, E>(source, location.clone(), resolver, &arena)?;

    // check semantics
    let typed_ast = Checker::check(compiled).map_err(|errors| {
        CompileErrors(errors.into_iter().map(|e| CompileError::from(e)).collect())
    })?;

    // analyse (unroll and constant propagation)
    let (typed_ast, abi) = typed_ast.analyse();

    Ok((typed_ast, abi))
}

pub fn compile_program<'ast, T: Field, E: Into<imports::Error>>(
    source: &'ast str,
    location: FilePath,
    resolver: Option<&dyn Resolver<E>>,
    arena: &'ast Arena<String>,
) -> Result<Program<'ast>, CompileErrors> {
    let mut modules = HashMap::new();

    let main = compile_module::<T, E>(&source, location.clone(), resolver, &mut modules, &arena)?;

    modules.insert(location.clone(), main);

    Ok(Program {
        main: location,
        modules,
    })
}

pub fn compile_module<'ast, T: Field, E: Into<imports::Error>>(
    source: &'ast str,
    location: FilePath,
    resolver: Option<&dyn Resolver<E>>,
    modules: &mut HashMap<ModuleId, Module<'ast>>,
    arena: &'ast Arena<String>,
) -> Result<Module<'ast>, CompileErrors> {
    let ast = pest::generate_ast(&source)
        .map_err(|e| CompileErrors::from(CompileErrorInner::from(e).in_file(&location)))?;

    let ast = process_macros::<T>(ast)
        .map_err(|e| CompileErrors::from(CompileErrorInner::from(e).in_file(&location)))?;

    let module_without_imports: Module = Module::from(ast);

    Importer::new().apply_imports::<T, E>(
        module_without_imports,
        location.clone(),
        resolver,
        modules,
        &arena,
    )
}

#[cfg(test)]
mod test {
    use super::*;
    use zokrates_field::Bn128Field;

    #[test]
    fn no_resolver_with_imports() {
        let source = r#"
			import "./path/to/file" as foo
			def main() -> field:
			   return foo()
		"#
        .to_string();
        let res: Result<CompilationArtifacts<Bn128Field>, CompileErrors> = compile(
            source,
            "./path/to/file".into(),
            None::<&dyn Resolver<io::Error>>,
        );
        assert!(res.unwrap_err().0[0]
            .value()
            .to_string()
            .contains(&"Can't resolve import without a resolver"));
    }

    #[test]
    fn no_resolver_without_imports() {
        let source = r#"
			def main() -> field:
			   return 1
		"#
        .to_string();
        let res: Result<CompilationArtifacts<Bn128Field>, CompileErrors> = compile(
            source,
            "./path/to/file".into(),
            None::<&dyn Resolver<io::Error>>,
        );
        assert!(res.is_ok());
    }

    mod abi {
        use super::*;
        use typed_absy::abi::*;
        use typed_absy::types::*;

        #[test]
        fn use_struct_declaration_types() {
            // when importing types and renaming them, we use the canonical struct names in the ABI

            // // main.zok
            // from foo import Foo as FooMain
            //
            // // foo.zok
            // from bar import Bar as BarFoo
            // struct Foo { BarFoo b }
            //
            // // bar.zok
            // struct Bar { field a }

            // Expected resolved type for FooMain:
            // Foo { Bar b }

            let main = r#"
from "foo" import Foo as FooMain
def main(FooMain f):
    return
"#;

            struct CustomResolver;

            impl<E> Resolver<E> for CustomResolver {
                fn resolve(
                    &self,
                    _: PathBuf,
                    import_location: PathBuf,
                ) -> Result<(String, PathBuf), E> {
                    let loc = import_location.display().to_string();
                    if loc == "main" {
                        Ok((
                            r#"
from "foo" import Foo as FooMain
def main(FooMain f):
    return
"#
                            .into(),
                            "main".into(),
                        ))
                    } else if loc == "foo" {
                        Ok((
                            r#"
from "bar" import Bar as BarFoo
struct Foo {
    BarFoo b
}
"#
                            .into(),
                            "foo".into(),
                        ))
                    } else if loc == "bar" {
                        Ok((
                            r#"
struct Bar { field a }
"#
                            .into(),
                            "bar".into(),
                        ))
                    } else {
                        unreachable!()
                    }
                }
            }

            let artifacts = compile::<Bn128Field, io::Error>(
                main.to_string(),
                "main".into(),
                Some(&CustomResolver),
            )
            .unwrap();

            assert_eq!(
                artifacts.abi,
                Abi {
                    inputs: vec![AbiInput {
                        name: "f".into(),
                        public: true,
<<<<<<< HEAD
                        ty: ConcreteType::Struct(ConcreteStructType {
                            module: "main".into(),
                            name: "FooMain".into(),
                            members: vec![ConcreteStructMember {
                                id: "b".into(),
                                ty: box ConcreteType::Struct(ConcreteStructType {
                                    module: "foo".into(),
                                    name: "BarFoo".into(),
                                    members: vec![ConcreteStructMember {
=======
                        ty: Type::Struct(StructType::new(
                            "foo".into(),
                            "Foo".into(),
                            vec![StructMember {
                                id: "b".into(),
                                ty: box Type::Struct(StructType::new(
                                    "bar".into(),
                                    "Bar".into(),
                                    vec![StructMember {
>>>>>>> 81b3498a
                                        id: "a".into(),
                                        ty: box ConcreteType::FieldElement
                                    }]
                                ))
                            }]
                        ))
                    }],
                    outputs: vec![]
                }
            );
        }
    }
}<|MERGE_RESOLUTION|>--- conflicted
+++ resolved
@@ -368,27 +368,15 @@
                     inputs: vec![AbiInput {
                         name: "f".into(),
                         public: true,
-<<<<<<< HEAD
-                        ty: ConcreteType::Struct(ConcreteStructType {
-                            module: "main".into(),
-                            name: "FooMain".into(),
-                            members: vec![ConcreteStructMember {
-                                id: "b".into(),
-                                ty: box ConcreteType::Struct(ConcreteStructType {
-                                    module: "foo".into(),
-                                    name: "BarFoo".into(),
-                                    members: vec![ConcreteStructMember {
-=======
-                        ty: Type::Struct(StructType::new(
+                        ty: ConcreteType::Struct(ConcreteStructType::new(
                             "foo".into(),
                             "Foo".into(),
-                            vec![StructMember {
+                            vec![ConcreteStructMember {
                                 id: "b".into(),
-                                ty: box Type::Struct(StructType::new(
+                                ty: box ConcreteType::Struct(ConcreteStructType::new(
                                     "bar".into(),
                                     "Bar".into(),
-                                    vec![StructMember {
->>>>>>> 81b3498a
+                                    vec![ConcreteStructMember {
                                         id: "a".into(),
                                         ty: box ConcreteType::FieldElement
                                     }]

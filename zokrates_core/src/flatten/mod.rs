--- conflicted
+++ resolved
@@ -2041,13 +2041,8 @@
                 // check div by 0
                 FlatStatement::Directive(FlatDirective::new(
                     vec![invb0],
-<<<<<<< HEAD
-                    Helper::Rust(RustHelper::Div),
+                    Solver::Div,
                     vec![FlatExpression::Number(Bn128Field::from(1)), b0.into()]
-=======
-                    Solver::Div,
-                    vec![FlatExpression::Number(FieldPrime::from(1)), b0.into()]
->>>>>>> e2599ee2
                 )),
                 FlatStatement::Condition(
                     FlatExpression::Number(Bn128Field::from(1)),
@@ -2069,13 +2064,8 @@
                 // check div by 0
                 FlatStatement::Directive(FlatDirective::new(
                     vec![invb1],
-<<<<<<< HEAD
-                    Helper::Rust(RustHelper::Div),
+                    Solver::Div,
                     vec![FlatExpression::Number(Bn128Field::from(1)), b1.into()]
-=======
-                    Solver::Div,
-                    vec![FlatExpression::Number(FieldPrime::from(1)), b1.into()]
->>>>>>> e2599ee2
                 )),
                 FlatStatement::Condition(
                     FlatExpression::Number(Bn128Field::from(1)),

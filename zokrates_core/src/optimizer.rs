--- conflicted
+++ resolved
@@ -96,15 +96,9 @@
         // generate optimized statements by removing synonym declarations and renaming variables
         let optimized_statements = funct
             .statements
-<<<<<<< HEAD
-            .iter()
-            .filter_map(|statement| {
-                match *statement {
-=======
             .into_iter()
             .filter_map(|statement| {
                 match statement {
->>>>>>> 444d3344
                     // filter out synonyms definitions
                     FlatStatement::Definition(_, FlatExpression::Identifier(_)) => None,
                     // substitute all other statements
@@ -115,19 +109,6 @@
         // generate optimized arguments by renaming them
         let optimized_arguments = funct
             .arguments
-<<<<<<< HEAD
-            .iter()
-            .map(|arg| arg.apply_substitution(&self.substitution))
-            .collect();
-
-        // clone function
-        let mut optimized_funct = funct.clone();
-        // update statements with optimized ones
-        optimized_funct.statements = optimized_statements;
-        optimized_funct.arguments = optimized_arguments;
-
-        optimized_funct
-=======
             .into_iter()
             .map(|arg| arg.apply_substitution(&self.substitution))
             .collect();
@@ -138,7 +119,6 @@
             statements: optimized_statements,
             return_count: funct.return_count,
         }
->>>>>>> 444d3344
     }
 }
 

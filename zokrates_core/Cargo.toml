--- conflicted
+++ resolved
@@ -29,19 +29,13 @@
 pairing = { git = "https://github.com/matterinc/pairing", tag = "0.16.2" }
 ff = { git = 'https://github.com/matterinc/ff', features = ["derive"], tag = "0.5" }
 zokrates_field = { version = "0.3.0", path = "../zokrates_field" }
-<<<<<<< HEAD
-wasmi = "0.4.2"
-parity-wasm = "0.35.3"
-rustc-hex = "1.0"
-zkinterface = "1.0.0"
-=======
 zokrates_embed = { path = "../zokrates_embed" }
 rand = "0.4"
 wasmi = { version = "0.4.2", optional = true }
 parity-wasm = { version = "0.35.3", optional = true }
 rustc-hex = { version = "1.0", optional = true }
 csv = "1"
->>>>>>> fb56e21b
+zkinterface = "1.0.0"
 
 [dev-dependencies]
 glob = "0.2.11"

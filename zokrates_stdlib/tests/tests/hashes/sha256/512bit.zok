import "hashes/sha256/512bit" as sha256
def main() -> ():

u32[8] a = [0x243f6a88, 0x85a308d3, 0x13198a2e, 0x03707344, 0xa4093822, 0x299f31d0, 0x082efa98, 0xec4e6c89]
u32[8] b = [0x452821e6, 0x38d01377, 0xbe5466cf, 0x34e90c6c, 0xc0ac29b7, 0xc97c50dd, 0x3f84d5b5, 0xb5470917]

u32[8] digest = sha256(a, b)

<<<<<<< HEAD
digest == [0xcf0ae4eb, 0x67d38ffe, 0xb9406898, 0x4b22abde, 0x4e92bc54, 0x8d14585e, 0x48dca888, 0x2d7b09ce]
=======
assert(digest == [false, false, false, true, true, true, true, true, false, false, true, true, true, false, true, true, true, false, false, false, true, false, true, true, true, false, false, true, true, false, false, false, true, true, false, false, false, false, true, false, false, false, false, true, true, true, true, false, true, false, true, true, true, false, false, false, true, false, false, true, false, true, false, false, false, false, true, true, true, true, false, false, true, false, false, false, true, true, true, false, true, true, true, false, false, false, true, true, false, false, true, true, false, false, true, false, false, false, true, false, true, true, false, false, false, false, false, true, false, true, false, false, false, false, false, true, false, true, false, false, true, false, true, true, false, true, true, false, false, false, false, true, false, false, false, false, false, true, false, true, false, true, false, true, false, true, true, false, false, false, true, false, false, true, true, false, false, false, false, true, false, true, false, false, true, true, true, false, false, true, true, true, false, false, true, true, true, false, false, false, true, true, true, true, false, false, true, true, false, true, false, true, true, true, true, false, true, true, true, true, false, false, false, true, false, false, true, true, true, false, true, false, false, false, false, false, false, true, true, true, true, false, true, true, true, true, true, false, true, false, true, false, true, true, false, false, true, true, false, false, false, false, true, true, true, true, false, true, false, false, true, false, true, true, false, true])
>>>>>>> 26f4d72e

return<|MERGE_RESOLUTION|>--- conflicted
+++ resolved
@@ -6,10 +6,6 @@
 
 u32[8] digest = sha256(a, b)
 
-<<<<<<< HEAD
-digest == [0xcf0ae4eb, 0x67d38ffe, 0xb9406898, 0x4b22abde, 0x4e92bc54, 0x8d14585e, 0x48dca888, 0x2d7b09ce]
-=======
-assert(digest == [false, false, false, true, true, true, true, true, false, false, true, true, true, false, true, true, true, false, false, false, true, false, true, true, true, false, false, true, true, false, false, false, true, true, false, false, false, false, true, false, false, false, false, true, true, true, true, false, true, false, true, true, true, false, false, false, true, false, false, true, false, true, false, false, false, false, true, true, true, true, false, false, true, false, false, false, true, true, true, false, true, true, true, false, false, false, true, true, false, false, true, true, false, false, true, false, false, false, true, false, true, true, false, false, false, false, false, true, false, true, false, false, false, false, false, true, false, true, false, false, true, false, true, true, false, true, true, false, false, false, false, true, false, false, false, false, false, true, false, true, false, true, false, true, false, true, true, false, false, false, true, false, false, true, true, false, false, false, false, true, false, true, false, false, true, true, true, false, false, true, true, true, false, false, true, true, true, false, false, false, true, true, true, true, false, false, true, true, false, true, false, true, true, true, true, false, true, true, true, true, false, false, false, true, false, false, true, true, true, false, true, false, false, false, false, false, false, true, true, true, true, false, true, true, true, true, true, false, true, false, true, false, true, true, false, false, true, true, false, false, false, false, true, true, true, true, false, true, false, false, true, false, true, true, false, true])
->>>>>>> 26f4d72e
+assert(digest == [0xcf0ae4eb, 0x67d38ffe, 0xb9406898, 0x4b22abde, 0x4e92bc54, 0x8d14585e, 0x48dca888, 0x2d7b09ce])
 
 return